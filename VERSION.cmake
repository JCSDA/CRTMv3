# (C) Copyright 2017-2023 UCAR
# 
# This software is licensed under the terms of the Apache Licence Version 2.0
# which can be obtained at http://www.apache.org/licenses/LICENSE-2.0. 

<<<<<<< HEAD
set( ${PROJECT_NAME}_VERSION_STR  "3.0.1" )
=======
set( ${PROJECT_NAME}_VERSION_STR  "3.1.0" )
>>>>>>> a602b4a0
<|MERGE_RESOLUTION|>--- conflicted
+++ resolved
@@ -3,8 +3,4 @@
 # This software is licensed under the terms of the Apache Licence Version 2.0
 # which can be obtained at http://www.apache.org/licenses/LICENSE-2.0. 
 
-<<<<<<< HEAD
-set( ${PROJECT_NAME}_VERSION_STR  "3.0.1" )
-=======
 set( ${PROJECT_NAME}_VERSION_STR  "3.1.0" )
->>>>>>> a602b4a0
