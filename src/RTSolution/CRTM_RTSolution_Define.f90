!
! CRTM_RTSolution_Define
!
! Module defining the CRTM RTSolution structure and containing routines
! to manipulate it.
!
!
! CREATION HISTORY:
!   Written by:     Paul van Delst, 13-May-2004
!                   paul.vandelst@noaa.gov
!
!  Modified by:    James Rosinski, 08-Feb-2019
!                  Rosinski@ucar.edu
!
!  Modified by:    Cheng Dang, 09-Aug-2023, add CRTM_RTSolution_WriteFile_netCDF
!                  dangch@ucar.edu
!


MODULE CRTM_RTSolution_Define


  ! ------------------
  ! Environment set up
  ! ------------------
  ! Intrinsic modules
  USE ISO_Fortran_Env      , ONLY: OUTPUT_UNIT
  ! Module use statements
  USE Type_Kinds           , ONLY: Double, Long, fp
  USE Message_Handler      , ONLY: SUCCESS, FAILURE, WARNING, INFORMATION, Display_Message
  USE Compare_Float_Numbers, ONLY: DEFAULT_N_SIGFIG, &
                                   OPERATOR(.EqualTo.), &
                                   Compares_Within_Tolerance
  USE File_Utility         , ONLY: File_Open, File_Exists
  USE Binary_File_Utility  , ONLY: Open_Binary_File      , &
                                   WriteGAtts_Binary_File, &
                                   ReadGAtts_Binary_File
  USE SensorInfo_Parameters, ONLY: INVALID_SENSOR, &
                                   INVALID_WMO_SATELLITE_ID, &
                                   INVALID_WMO_SENSOR_ID
  USE CRTM_Parameters      , ONLY: STRLEN
  USE netcdf
  ! Disable all implicit typing
  IMPLICIT NONE


  ! --------------------
  ! Default visibilities
  ! --------------------
  ! Everything private by default
  PRIVATE
  ! Datatypes
  PUBLIC :: CRTM_RTSolution_type
  ! Operators
  PUBLIC :: OPERATOR(==)
  PUBLIC :: OPERATOR(+)
  PUBLIC :: OPERATOR(-)
  ! Public procedures
  PUBLIC :: CRTM_RTSolution_Associated
  PUBLIC :: CRTM_RTSolution_Destroy
  PUBLIC :: CRTM_RTSolution_Create
  PUBLIC :: CRTM_RTSolution_Zero
  PUBLIC :: CRTM_RTSolution_Inspect
  PUBLIC :: CRTM_RTSolution_DefineVersion
  PUBLIC :: CRTM_RTSolution_Compare
  PUBLIC :: CRTM_RTSolution_Statistics
  PUBLIC :: CRTM_RTSolution_InquireFile
  PUBLIC :: CRTM_RTSolution_ReadFile
  PUBLIC :: CRTM_RTSolution_WriteFile

  ! ---------------------
  ! Procedure overloading
  ! ---------------------
  INTERFACE OPERATOR(==)
    MODULE PROCEDURE CRTM_RTSolution_Equal
  END INTERFACE OPERATOR(==)

  INTERFACE OPERATOR(+)
    MODULE PROCEDURE CRTM_RTSolution_Add
  END INTERFACE OPERATOR(+)

  INTERFACE OPERATOR(-)
    MODULE PROCEDURE CRTM_RTSolution_Subtract
  END INTERFACE OPERATOR(-)

  INTERFACE OPERATOR(**)
    MODULE PROCEDURE CRTM_RTSolution_Exponent
  END INTERFACE OPERATOR(**)

  INTERFACE OPERATOR(/)
    MODULE PROCEDURE CRTM_RTSolution_Normalise
  END INTERFACE OPERATOR(/)

  INTERFACE SQRT
    MODULE PROCEDURE CRTM_RTSolution_Sqrt
  END INTERFACE SQRT

  INTERFACE CRTM_RTSolution_Inspect
    MODULE PROCEDURE Scalar_Inspect
    MODULE PROCEDURE Rank2_Inspect
  END INTERFACE CRTM_RTSolution_Inspect


  ! -----------------
  ! Module parameters
  ! -----------------
  CHARACTER(*), PARAMETER :: MODULE_VERSION_ID = &
  '$Id: CRTM_RTSolution_Define.f90 100697 2018-12-21 18:33:44Z tong.zhu@noaa.gov $'
  ! Literal constants
  REAL(fp), PARAMETER :: ZERO = 0.0_fp
  REAL(fp), PARAMETER :: ONE  = 1.0_fp
  ! Message string length
  INTEGER, PARAMETER :: ML = 256
  ! File status on close after write error
  CHARACTER(*), PARAMETER :: WRITE_ERROR_STATUS = 'DELETE'

  ! Output netCDF attributes
  ! G_LONGNAME
  CHARACTER(*), PARAMETER :: SENSOR_ID_GATTNAME = 'Sensor_ID'          ! Char

  ! Dimension names
  CHARACTER(*), PARAMETER :: LAYER_DIMNAME    = 'n_Layers'             ! K
  CHARACTER(*), PARAMETER :: CHANNEL_DIMNAME  = 'n_Channels'           ! J
  CHARACTER(*), PARAMETER :: STOKE_DIMNAME    = 'n_Stokes'

  ! Variable names
  CHARACTER(*), PARAMETER :: CHANNEL_VARNAME    = 'Sensor_Channel'     ! Integer
  ! CHARACTER(*), PARAMETER :: RTNAME_VARNAME     = 'RT_Algorithm_Name'  ! Char
  ! CHARACTER(*), PARAMETER :: SCATF_VARNAME      = 'Scattering_Flag'    ! Boolean
  !... FLOAT, ALL VARIABLES ARE IN DIMENSION J (n_channels)
  CHARACTER(*), PARAMETER :: STREAM_VARNAME     = 'n_Full_Streams'
  CHARACTER(*), PARAMETER :: SSAMAX_VARNAME     = 'SSA_Max'
  CHARACTER(*), PARAMETER :: SOD_VARNAME        = 'SOD'
  CHARACTER(*), PARAMETER :: SEMIS_VARNAME      = 'Surface_Emissivity'
  CHARACTER(*), PARAMETER :: SREFL_VARNAME      = 'Surface_Reflectivity'
  CHARACTER(*), PARAMETER :: UPR_VARNAME        = 'Up_Radiance'
  CHARACTER(*), PARAMETER :: DWNR_VARNAME       = 'Down_Radiance'
  CHARACTER(*), PARAMETER :: DWNSOLARR_VARNAME  = 'Down_Solar_Radiance'
  CHARACTER(*), PARAMETER :: SPR_VARNAME        = 'Surface_Planck_Radiance'
  CHARACTER(*), PARAMETER :: TCC_VARNAME        = 'Total_Cloud_Cover'
  CHARACTER(*), PARAMETER :: RCLEAR_VARNAME     = 'R_clear'
  CHARACTER(*), PARAMETER :: TBCLEAR_VARNAME    = 'Tb_clear'
  CHARACTER(*), PARAMETER :: RADIANCE_VARNAME   = 'Radiance'
  CHARACTER(*), PARAMETER :: BT_VARNAME         = 'Brightness_Temperature'
  CHARACTER(*), PARAMETER :: SI_VARNAME         = 'Solar_Irradiance'
  CHARACTER(*), PARAMETER :: STOKES_VARNAME     = 'Stokes'
  !... FLOAT, ALL VARIABLES ARE IN DIMENSION J * K (n_Channels * n_Layers)
  CHARACTER(*), PARAMETER :: UPOR_PRF_VARNAME   = 'Upwelling_Overcast_Radiance'
  CHARACTER(*), PARAMETER :: UPR_PRF_VARNAME    = 'Upwelling_Radiance'
  CHARACTER(*), PARAMETER :: LOP_VARNAME        = 'Layer_Optical_Depth'
  CHARACTER(*), PARAMETER :: SSA_VARNAME        = 'Single_Scatter_Albedo'

  ! Variable units attribute.
  CHARACTER(*), PARAMETER :: UNITS_ATTNAME = 'units'
  CHARACTER(*), PARAMETER :: CHANNEL_UNITS = 'N/A'
  CHARACTER(*), PARAMETER :: STREAM_UNITS  = 'N/A'
  CHARACTER(*), PARAMETER :: RTNAME_UNITS  = 'N/A'
  CHARACTER(*), PARAMETER :: SCATF_UNITS   = 'N/A'
  ! ...Emissivity/Reflectivity
  CHARACTER(*), PARAMETER :: SEMIS_UNITS   = 'fraction (0->1)'
  CHARACTER(*), PARAMETER :: SREFL_UNITS   = 'fraction (0->1)'
  ! ...Cloud
  CHARACTER(*), PARAMETER :: TCC_UNITS     = 'fraction (0->1)'
  CHARACTER(*), PARAMETER :: RCLEAR_UNITS  = 'fraction (0->1)'
  ! Single scattering albedo, max single scattering Albedo
  CHARACTER(*), PARAMETER :: SSA_UNITS     =  'fraction (0->1)'
  ! SOD, Layer_Optical_Depth
  CHARACTER(*), PARAMETER :: OD_UNITS      =  '1'
  ! ...Radiance, Up_Radiance, Down_Radiance, Down_Solar_Radiance, Surface_Planck_Radiance
  CHARACTER(*), PARAMETER :: RAD_UNITS = 'Watts per Square Metre per Micron per Rad (W m^-2 micron^-1 rad^-1)'
  ! ...Irradiance
  CHARACTER(*), PARAMETER :: IRAD_UNITS = 'Watts per Square Metre per Micron (W m^-2 micron^-1)'
  ! ...Brightness_Temperature, Tb_clear
  CHARACTER(*), PARAMETER :: BT_UNITS = 'Kelvin'

  ! Variable _FillValue attribute.
  CHARACTER(*),  PARAMETER :: FILLVALUE_ATTNAME = '_FillValue'
  REAL(Double),  PARAMETER :: FILL_FLOAT = -999.0_fp
  INTEGER(long), PARAMETER :: FILL_INT   = 0
  CHARACTER(*) , PARAMETER :: FILL_CHAR  = NF90_FILL_CHAR

  ! Variable types
  INTEGER, PARAMETER :: INT_TYPE   = NF90_INT
  INTEGER, PARAMETER :: CHAR_TYPE  = NF90_CHAR
  INTEGER, PARAMETER :: FLOAT_TYPE = NF90_DOUBLE

  ! -------------------------------
  ! RTSolution data type definition
  ! -------------------------------
  !:tdoc+:
  TYPE :: CRTM_RTSolution_type
    ! Allocation indicator
    LOGICAL :: Is_Allocated = .FALSE.
    ! Dimensions
    INTEGER :: n_Layers = 0  ! K
    ! Sensor information
    CHARACTER(STRLEN) :: Sensor_ID        = ''
    INTEGER           :: WMO_Satellite_ID = INVALID_WMO_SATELLITE_ID
    INTEGER           :: WMO_Sensor_ID    = INVALID_WMO_SENSOR_ID
    INTEGER           :: Sensor_Channel   = 0
    ! RT algorithm information
    CHARACTER(STRLEN) :: RT_Algorithm_Name = ''
    ! Internal variables. Users do not need to worry about these.
    LOGICAL :: Scattering_Flag = .TRUE.
    INTEGER :: n_Full_Streams  = 0
    INTEGER :: n_Stokes        = 0
    ! Forward radiative transfer intermediate results for a single channel
    !    These components are not defined when they are used as TL, AD
    !    and K variables
    REAL(fp) :: SSA_Max                 = ZERO  ! Max Single Scattering Albedo in the profile
    REAL(fp) :: SOD                     = ZERO  ! Scattering Optical Depth
    REAL(fp) :: Surface_Emissivity      = ZERO
!  For UV/Visible, Surface_Reflectivity,Up_Radiance,Down_Radiance are used, but their meanings are changed.
    REAL(fp) :: Surface_Reflectivity    = ZERO
    REAL(fp) :: Up_Radiance             = ZERO
    REAL(fp) :: Down_Radiance           = ZERO
    REAL(fp) :: Down_Solar_Radiance     = ZERO
    REAL(fp) :: Surface_Planck_Radiance = ZERO
    REAL(fp) :: Total_Cloud_Cover       = ZERO  ! Only used for fractional clear/cloudy calculation
    REAL(fp) :: R_clear                 = ZERO  ! Only used for fractional clear/cloudy calculation
    REAL(fp) :: Tb_clear                = ZERO  ! Only used for fractional clear/cloudy calculation
    REAL(fp), ALLOCATABLE :: Upwelling_Overcast_Radiance(:)   ! K
    REAL(fp), ALLOCATABLE :: Upwelling_Radiance(:)   ! K
    REAL(fp), ALLOCATABLE :: Layer_Optical_Depth(:)  ! K
    REAL(fp), ALLOCATABLE :: Single_Scatter_Albedo(:)  ! K
    ! Radiative transfer results for a single channel
    REAL(fp) :: Radiance               = ZERO
    REAL(fp) :: Brightness_Temperature = ZERO
<<<<<<< HEAD
    REAL(fp), ALLOCATABLE :: Reflectivity(:)
    REAL(fp), ALLOCATABLE :: Reflectivity_Attenuated(:)
    REAL(fp) :: Stokes(4) 
    REAL(fp) :: SolarIrradiance        = ZERO
=======
    REAL(fp) :: Stokes(4)
    REAL(fp) :: Solar_Irradiance       = ZERO
>>>>>>> f8f77091
  END TYPE CRTM_RTSolution_type
  !:tdoc-:


CONTAINS


!##################################################################################
!##################################################################################
!##                                                                              ##
!##                           ## PUBLIC MODULE ROUTINES ##                       ##
!##                                                                              ##
!##################################################################################
!##################################################################################

!--------------------------------------------------------------------------------
!:sdoc+:
!
! NAME:
!   CRTM_RTSolution_Associated
!
! PURPOSE:
!   Elemental function to test the status of the allocatable components
!   of a CRTM RTSolution object.
!
! CALLING SEQUENCE:
!   Status = CRTM_RTSolution_Associated( RTSolution )
!
! OBJECTS:
!   RTSolution:   RTSolution structure which is to have its member's
!                 status tested.
!                 UNITS:      N/A
!                 TYPE:       CRTM_RTSolution_type
!                 DIMENSION:  Scalar or any rank
!                 ATTRIBUTES: INTENT(IN)
!
! FUNCTION RESULT:
!   Status:       The return value is a logical value indicating the
!                 status of the RTSolution members.
!                   .TRUE.  - if the array components are allocated.
!                   .FALSE. - if the array components are not allocated.
!                 UNITS:      N/A
!                 TYPE:       LOGICAL
!                 DIMENSION:  Same as input RTSolution argument
!
!:sdoc-:
!--------------------------------------------------------------------------------

  ELEMENTAL FUNCTION CRTM_RTSolution_Associated( RTSolution ) RESULT( Status )
    TYPE(CRTM_RTSolution_type), INTENT(IN) :: RTSolution
    LOGICAL :: Status
    Status = RTSolution%Is_Allocated
  END FUNCTION CRTM_RTSolution_Associated


!--------------------------------------------------------------------------------
!:sdoc+:
!
! NAME:
!   CRTM_RTSolution_Destroy
!
! PURPOSE:
!   Elemental subroutine to re-initialize CRTM RTSolution objects.
!
! CALLING SEQUENCE:
!   CALL CRTM_RTSolution_Destroy( RTSolution )
!
! OBJECTS:
!   RTSolution:   Re-initialized RTSolution structure.
!                 UNITS:      N/A
!                 TYPE:       CRTM_RTSolution_type
!                 DIMENSION:  Scalar OR any rank
!                 ATTRIBUTES: INTENT(OUT)
!
!:sdoc-:
!--------------------------------------------------------------------------------

  ELEMENTAL SUBROUTINE CRTM_RTSolution_Destroy( RTSolution )
    TYPE(CRTM_RTSolution_type), INTENT(OUT) :: RTSolution
    RTSolution%Is_Allocated = .FALSE.
    RTSolution%n_Layers = 0
  END SUBROUTINE CRTM_RTSolution_Destroy


!--------------------------------------------------------------------------------
!:sdoc+:
!
! NAME:
!   CRTM_RTSolution_Create
!
! PURPOSE:
!   Elemental subroutine to create an instance of the CRTM RTSolution object.
!
! CALLING SEQUENCE:
!   CALL CRTM_RTSolution_Create( RTSolution, n_Layers )
!
! OBJECTS:
!   RTSolution:   RTSolution structure.
!                 UNITS:      N/A
!                 TYPE:       CRTM_RTSolution_type
!                 DIMENSION:  Scalar or any rank
!                 ATTRIBUTES: INTENT(OUT)
!
! INPUTS:
!   n_Layers:     Number of layers for which there is RTSolution data.
!                 Must be > 0.
!                 UNITS:      N/A
!                 TYPE:       INTEGER
!                 DIMENSION:  Same as RTSolution object
!                 ATTRIBUTES: INTENT(IN)
!
!:sdoc-:
!--------------------------------------------------------------------------------

  ELEMENTAL SUBROUTINE CRTM_RTSolution_Create( RTSolution, n_Layers )
    ! Arguments
    TYPE(CRTM_RTSolution_type), INTENT(OUT) :: RTSolution
    INTEGER,                    INTENT(IN)  :: n_Layers
    ! Local variables
    INTEGER :: alloc_stat

    ! Check input
    IF ( n_Layers < 1 ) RETURN

    ! Perform the allocation
    ALLOCATE( RTSolution%Upwelling_Radiance(n_Layers), &
              RTSolution%Upwelling_Overcast_Radiance(n_Layers), &
              RTSolution%Layer_Optical_Depth(n_Layers), &
<<<<<<< HEAD
              RTSolution%Single_Scatter_Albedo(n_Layers), & 
              RTSolution%Reflectivity(n_Layers), &
              RTSolution%Reflectivity_Attenuated(n_Layers), &
=======
              RTSolution%Single_Scatter_Albedo(n_Layers), &
>>>>>>> f8f77091
              STAT = alloc_stat )
    IF ( alloc_stat /= 0 ) RETURN

    ! Initialise
    ! ...Dimensions
    RTSolution%n_Layers = n_Layers
    ! ...Arrays
    RTSolution%Upwelling_Radiance  = ZERO
    RTSolution%Upwelling_Overcast_Radiance  = ZERO
    RTSolution%Layer_Optical_Depth = ZERO
<<<<<<< HEAD
    RTSolution%Single_Scatter_Albedo = ZERO 
    RTSolution%Reflectivity = ZERO
    RTSolution%Reflectivity_Attenuated = ZERO
=======
    RTSolution%Single_Scatter_Albedo = ZERO
>>>>>>> f8f77091

    ! Set allocation indicator
    RTSolution%Is_Allocated = .TRUE.

  END SUBROUTINE CRTM_RTSolution_Create


!--------------------------------------------------------------------------------
!:sdoc+:
!
! NAME:
!   CRTM_RTSolution_Zero
!
! PURPOSE:
!   Elemental subroutine to zero out the data components
!   in a CRTM RTSolution object.
!
! CALLING SEQUENCE:
!   CALL CRTM_RTSolution_Zero( rts )
!
! OUTPUTS:
!   rts:          CRTM RTSolution structure in which the data components
!                 are to be zeroed out.
!                 UNITS:      N/A
!                 TYPE:       CRTM_RTSolution_type
!                 DIMENSION:  Scalar or any rank
!                 ATTRIBUTES: INTENT(IN OUT)
!
! COMMENTS:
!   - The dimension components of the structure are *NOT* set to zero.
!   - The sensor infomration and RT algorithm components are
!     *NOT* reset in this routine.
!
!:sdoc-:
!--------------------------------------------------------------------------------

  ELEMENTAL SUBROUTINE CRTM_RTSolution_Zero( RTSolution )
    TYPE(CRTM_RTSolution_type), INTENT(IN OUT) :: RTSolution

    ! Zero out the scalar data components
    RTSolution%SSA_Max                 = ZERO
    RTSolution%SOD                     = ZERO
    RTSolution%Surface_Emissivity      = ZERO
    RTSolution%Surface_Reflectivity    = ZERO
    RTSolution%Up_Radiance             = ZERO
    RTSolution%Down_Radiance           = ZERO
    RTSolution%Down_Solar_Radiance     = ZERO
    RTSolution%Surface_Planck_Radiance = ZERO
    RTSolution%Total_Cloud_Cover       = ZERO
    RTSolution%R_clear                 = ZERO
    RTSolution%Tb_clear                = ZERO
    RTSolution%Radiance                = ZERO
    RTSolution%Brightness_Temperature  = ZERO
    RTSolution%Solar_Irradiance        = ZERO
    RTSolution%Stokes  = ZERO

    ! Zero out the array data components
    IF ( CRTM_RTSolution_Associated(RTSolution) ) THEN
      RTSolution%Upwelling_Radiance  = ZERO
      RTSolution%Upwelling_Overcast_Radiance  = ZERO
      RTSolution%Layer_Optical_Depth = ZERO
      RTSolution%Single_Scatter_Albedo = ZERO
<<<<<<< HEAD
      RTSolution%Reflectivity = ZERO
      RTSolution%Reflectivity_Attenuated = ZERO
=======
>>>>>>> f8f77091
    END IF

  END SUBROUTINE CRTM_RTSolution_Zero


!--------------------------------------------------------------------------------
!:sdoc+:
!
! NAME:
!   CRTM_RTSolution_Inspect
!
! PURPOSE:
!   Subroutine to print the contents of a CRTM RTSolution object to stdout.
!
! CALLING SEQUENCE:
!   CALL CRTM_RTSolution_Inspect( RTSolution, Unit=unit )
!
! INPUTS:
!   RTSolution:  CRTM RTSolution object to display.
!                UNITS:      N/A
!                TYPE:       CRTM_RTSolution_type
!                DIMENSION:  Scalar or Rank-2 (n_channels x n_profiles)
!                ATTRIBUTES: INTENT(IN)
!
! OPTIONAL INPUTS:
!   Unit:        Unit number for an already open file to which the output
!                will be written.
!                If the argument is specified and the file unit is not
!                connected, the output goes to stdout.
!                UNITS:      N/A
!                TYPE:       INTEGER
!                DIMENSION:  Scalar
!                ATTRIBUTES: INTENT(IN), OPTIONAL
!
!:sdoc-:
!--------------------------------------------------------------------------------

  SUBROUTINE Scalar_Inspect( RTSolution, Unit )
    ! Arguments
    TYPE(CRTM_RTSolution_type), INTENT(IN) :: RTSolution
    INTEGER,          OPTIONAL, INTENT(IN) :: Unit
    ! Local variables
    INTEGER :: fid
    CHARACTER(len=*), PARAMETER :: fmt64 = '(3x,a,es22.15)'  ! print in 64-bit precision
    CHARACTER(len=*), PARAMETER :: fmt32 = '(3x,a,es13.6)'   ! print in 32-bit precision
    CHARACTER(len=*), PARAMETER :: fmt = fmt64               ! choose 64-bit precision

    ! Setup
    fid = OUTPUT_UNIT
    IF ( PRESENT(Unit) ) THEN
      IF ( File_Open(Unit) ) fid = Unit
    END IF


    WRITE(fid,'(1x,"RTSolution OBJECT")')
    ! Display components
    WRITE(fid,'(3x,"Sensor Id                     : ",a )') TRIM(RTSolution%Sensor_ID)
    WRITE(fid,'(3x,"WMO Satellite Id              : ",i0)') RTSolution%WMO_Satellite_ID
    WRITE(fid,'(3x,"WMO Sensor Id                 : ",i0)') RTSolution%WMO_Sensor_ID
    WRITE(fid,'(3x,"Channel                       : ",i0)') RTSolution%Sensor_Channel
    WRITE(fid,'(3x,"RT Algorithm Name             : ",a )') RTSolution%RT_Algorithm_Name
    WRITE(fid,fmt) "Scattering Optical Depth      : ", RTSolution%SOD
    WRITE(fid,fmt) "Surface Emissivity            : ", RTSolution%Surface_Emissivity
    WRITE(fid,fmt) "Surface Reflectivity          : ", RTSolution%Surface_Reflectivity
    WRITE(fid,fmt) "Up Radiance                   : ", RTSolution%Up_Radiance
    WRITE(fid,fmt) "Down Radiance                 : ", RTSolution%Down_Radiance
    WRITE(fid,fmt) "Down Solar Radiance           : ", RTSolution%Down_Solar_Radiance
    WRITE(fid,fmt) "Surface Planck Radiance       : ", RTSolution%Surface_Planck_Radiance
    WRITE(fid,fmt) "Total cloud cover             : ", RTSolution%Total_Cloud_Cover
    WRITE(fid,fmt) "Radiance (clear)              : ", RTSolution%R_clear
    WRITE(fid,fmt) "Brightness Temperature (clear): ", RTSolution%Tb_clear
    WRITE(fid,fmt) "Radiance                      : ", RTSolution%Radiance
    WRITE(fid,fmt) "Brightness Temperature        : ", RTSolution%Brightness_Temperature
    WRITE(fid,fmt) "Solar Irradiance              : ", RTSolution%Solar_Irradiance
    WRITE(fid,fmt) "Stokes                        : ", RTSolution%Stokes
    IF ( CRTM_RTSolution_Associated(RTSolution) ) THEN
      WRITE(fid,'(3x,"n_Layers : ",i0)') RTSolution%n_Layers
      WRITE(fid,'(3x,"Upwelling Overcast Radiance :")')
      WRITE(fid,'(5(1x,es22.15,:))') RTSolution%Upwelling_Overcast_Radiance
      WRITE(fid,'(3x,"Upwelling Radiance :")')
      WRITE(fid,'(5(1x,es22.15,:))') RTSolution%Upwelling_Radiance
      WRITE(fid,'(3x,"Layer Optical Depth      :")')
      WRITE(fid,'(5(1x,es22.15,:))') RTSolution%Layer_Optical_Depth
      WRITE(fid,'(5(1x,es22.15,:))') RTSolution%Reflectivity
      WRITE(fid,'(5(1x,es22.15,:))') RTSolution%Reflectivity_Attenuated
    END IF
    FLUSH(fid)
  END SUBROUTINE Scalar_Inspect


  SUBROUTINE Rank2_Inspect( RTSolution, Unit )
    TYPE(CRTM_RTSolution_type), INTENT(IN) :: RTSolution(:,:)
    INTEGER,          OPTIONAL, INTENT(IN) :: Unit
    INTEGER :: fid
    INTEGER :: i, n_channels
    INTEGER :: j, n_profiles

    fid = OUTPUT_UNIT
    IF ( PRESENT(Unit) ) THEN
      IF ( File_Open(Unit) ) fid = Unit
    END IF

    n_channels = SIZE(RTSolution,1)
    n_profiles = SIZE(RTSolution,2)
    DO j = 1, n_profiles
      DO i = 1, n_channels
        WRITE(fid, FMT='(1x,"PROFILE INDEX:",i0,", CHANNEL INDEX:",i0," - ")', ADVANCE='NO') j,i
        CALL Scalar_Inspect(RTSolution(i,j), Unit=Unit)
      END DO
    END DO
  END SUBROUTINE Rank2_Inspect




!--------------------------------------------------------------------------------
!:sdoc+:
!
! NAME:
!   CRTM_RTSolution_DefineVersion
!
! PURPOSE:
!   Subroutine to return the module version information.
!
! CALLING SEQUENCE:
!   CALL CRTM_RTSolution_DefineVersion( Id )
!
! OUTPUTS:
!   Id:            Character string containing the version Id information
!                  for the module.
!                  UNITS:      N/A
!                  TYPE:       CHARACTER(*)
!                  DIMENSION:  Scalar
!                  ATTRIBUTES: INTENT(OUT)
!
!:sdoc-:
!--------------------------------------------------------------------------------

  SUBROUTINE CRTM_RTSolution_DefineVersion( Id )
    CHARACTER(*), INTENT(OUT) :: Id
    Id = MODULE_VERSION_ID
  END SUBROUTINE CRTM_RTSolution_DefineVersion


!------------------------------------------------------------------------------
!:sdoc+:
! NAME:
!   CRTM_RTSolution_Compare
!
! PURPOSE:
!   Elemental function to compare two CRTM_RTSolution objects to within
!   a user specified number of significant figures.
!
! CALLING SEQUENCE:
!   is_comparable = CRTM_RTSolution_Compare( x, y, n_SigFig=n_SigFig )
!
! OBJECTS:
!   x, y:          Two CRTM RTSolution objects to be compared.
!                  UNITS:      N/A
!                  TYPE:       CRTM_RTSolution_type
!                  DIMENSION:  Scalar or any rank
!                  ATTRIBUTES: INTENT(IN)
!
! OPTIONAL INPUTS:
!   n_SigFig:      Number of significant figure to compare floating point
!                  components.
!                  UNITS:      N/A
!                  TYPE:       INTEGER
!                  DIMENSION:  Conformable with inputs
!                  ATTRIBUTES: INTENT(IN), OPTIONAL
!
! FUNCTION RESULT:
!   is_comparable: Logical value indicating whether the inputs are
!                  comparable.
!                  UNITS:      N/A
!                  TYPE:       LOGICAL
!                  DIMENSION:  Same as inputs.
!:sdoc-:
!------------------------------------------------------------------------------

  ELEMENTAL FUNCTION CRTM_RTSolution_Compare( &
    x, &
    y, &
    n_SigFig ) &
  RESULT( is_comparable )
    TYPE(CRTM_RTSolution_type), INTENT(IN) :: x, y
    INTEGER,          OPTIONAL, INTENT(IN) :: n_SigFig
    LOGICAL :: is_comparable
    ! Variables
    INTEGER :: n

    ! Set up
    is_comparable = .FALSE.
    IF ( PRESENT(n_SigFig) ) THEN
      n = ABS(n_SigFig)
    ELSE
      n = DEFAULT_N_SIGFIG
    END IF

    ! Check the structure association status
    IF ( CRTM_RTSolution_Associated(x) .NEQV. CRTM_RTSolution_Associated(y) ) RETURN

    ! Check the sensor information
    IF ( (x%Sensor_ID        /= y%Sensor_ID       ) .OR. &
         (x%WMO_Satellite_ID /= y%WMO_Satellite_ID) .OR. &
         (x%WMO_Sensor_ID    /= y%WMO_Sensor_ID   ) .OR. &
         (x%Sensor_Channel   /= y%Sensor_Channel  ) ) RETURN

    ! Check the RT algorithm name
    IF ( x%RT_Algorithm_Name /= y%RT_Algorithm_Name ) RETURN

    ! Check the scalar components
    IF ( .NOT. Compares_Within_Tolerance(x%SOD                    , y%SOD                    , n) .OR. &
         .NOT. Compares_Within_Tolerance(x%Surface_Emissivity     , y%Surface_Emissivity     , n) .OR. &
         .NOT. Compares_Within_Tolerance(x%Surface_Reflectivity   , y%Surface_Reflectivity   , n) .OR. &
         .NOT. Compares_Within_Tolerance(x%Up_Radiance            , y%Up_Radiance            , n) .OR. &
         .NOT. Compares_Within_Tolerance(x%Down_Radiance          , y%Down_Radiance          , n) .OR. &
         .NOT. Compares_Within_Tolerance(x%Down_Solar_Radiance    , y%Down_Solar_Radiance    , n) .OR. &
         .NOT. Compares_Within_Tolerance(x%Surface_Planck_Radiance, y%Surface_Planck_Radiance, n) .OR. &
         .NOT. Compares_Within_Tolerance(x%Total_Cloud_Cover      , y%Total_Cloud_Cover      , n) .OR. &
         .NOT. Compares_Within_Tolerance(x%R_clear                , y%R_clear                , n) .OR. &
         .NOT. Compares_Within_Tolerance(x%Tb_clear               , y%Tb_clear               , n) .OR. &
         .NOT. Compares_Within_Tolerance(x%Radiance               , y%Radiance               , n) .OR. &
         .NOT. Compares_Within_Tolerance(x%Brightness_Temperature , y%Brightness_Temperature , n) .OR. &
         .NOT. Compares_Within_Tolerance(x%Solar_Irradiance       , y%Solar_Irradiance       , n) .OR. &
         .NOT. ALL(Compares_Within_Tolerance(x%Stokes             , y%Stokes                 , n))) RETURN

    ! Check the array components
    IF ( CRTM_RTSolution_Associated(x) .AND. CRTM_RTSolution_Associated(y) ) THEN
      IF ( (.NOT. ALL(Compares_Within_Tolerance(x%Upwelling_Overcast_Radiance, y%Upwelling_Overcast_Radiance, n))) .OR. &
           (.NOT. ALL(Compares_Within_Tolerance(x%Upwelling_Radiance         , y%Upwelling_Radiance         , n))) .OR. &
           (.NOT. ALL(Compares_Within_Tolerance(x%Layer_Optical_Depth        , y%Layer_Optical_Depth        , n))) .OR. &
           (.NOT. ALL(Compares_Within_Tolerance(x%Reflectivity               , y%Reflectivity               , n))) .OR. &
           (.NOT. ALL(Compares_Within_Tolerance(x%Reflectivity_Attenuated      , y%Reflectivity_Attenuated      , n)))) RETURN
    END IF

    ! If we get here, the structures are comparable
    is_comparable = .TRUE.

  END FUNCTION CRTM_RTSolution_Compare


!--------------------------------------------------------------------------------
!:sdoc+:
!
! NAME:
!   CRTM_RTSolution_Statistics
!
! PURPOSE:
!   Function to compute the statistics of an array of CRTM RTSolution objects.
!
! CALLING SEQUENCE:
!   Error_Status = CRTM_RTSolution_Statistics( rts, rts_stats )
!
! INPUTS:
!   rts:          RTSolution object array for which statistics are required.
!                 UNITS:      N/A
!                 TYPE:       CRTM_RTSolution_type
!                 DIMENSION:  Rank-2 (n_channels x n_profiles)
!                 ATTRIBUTES: INTENT(IN)
!
! OUTPUTS:
!   rts_stats:    Allocatable RTSolution object array containing the statistics
!                 for each channel.
!                   rts_stats(:,1) contains the profile average
!                   rts_stats(:,2) contains the profile standard deviation
!                 UNITS:      N/A
!                 TYPE:       CRTM_RTSolution_type
!                 DIMENSION:  Rank-2 (n_channels x 2)
!                 ATTRIBUTES: INTENT(IN), ALLOCATABLE
!
! FUNCTION RESULT:
!   Error_Status: The return value is an integer defining the error status.
!                 The error codes are defined in the Message_Handler module.
!                 If == SUCCESS, the file write was successful
!                    == FAILURE, an unrecoverable error occurred.
!                 UNITS:      N/A
!                 TYPE:       INTEGER
!                 DIMENSION:  Scalar
!:sdoc-:
!--------------------------------------------------------------------------------

  FUNCTION CRTM_RTSolution_Statistics(rts, rts_stats) RESULT( err_stat )
    ! Arguments
    TYPE(CRTM_RTSolution_type),              INTENT(IN)  :: rts(:,:)
    TYPE(CRTM_RTSolution_type), ALLOCATABLE, INTENT(OUT) :: rts_stats(:,:)
    ! Function result
    INTEGER :: err_stat
    ! Function parameters
    CHARACTER(*), PARAMETER :: ROUTINE_NAME = 'CRTM_RTSolution_Statistics'
    ! Function variables
    CHARACTER(ML) :: err_msg
    CHARACTER(ML) :: alloc_msg
    INTEGER :: alloc_stat
    INTEGER :: n_channels, l
    INTEGER :: n_profiles, m
    REAL(fp) :: factor

    ! Setup
    err_stat = SUCCESS
    n_channels = SIZE(rts, DIM=1)
    n_profiles = SIZE(rts, DIM=2)
    factor = REAL(n_profiles,fp)


    ! Allocate the output stats object array
    ALLOCATE( rts_stats(n_channels, 2), &
              STAT = alloc_stat )
             !STAT = alloc_stat, ERRMSG = alloc_msg )
    IF ( alloc_stat /= 0 ) THEN
      err_msg = 'Error allocating output RTSolution structure - '//TRIM(alloc_msg)
      err_stat = FAILURE
      CALL Display_Message( ROUTINE_NAME, err_msg, err_stat ); RETURN
    END IF
    rts_stats(:,1) = rts(:,1)
    rts_stats(:,2) = rts(:,1)
    CALL CRTM_RTSolution_Zero(rts_stats)


    ! Compute the average
    DO m = 1, n_profiles
      DO l = 1, n_channels
        rts_stats(l,1) = rts_stats(l,1) + rts(l,m)
      END DO
    END DO
    rts_stats(:,1) = rts_stats(:,1)/factor


    ! Compute the standard deviation
    DO m = 1, n_profiles
      DO l = 1, n_channels
        rts_stats(l,2) = rts_stats(l,2) + (rts(l,m) - rts_stats(l,1))**2
      END DO
    END DO
    rts_stats(:,2) = SQRT(rts_stats(:,2)/factor)


    ! Replace the algorithm identifier
    rts_stats(:,1)%RT_Algorithm_Name = 'Average'
    rts_stats(:,2)%RT_Algorithm_Name = 'Standard deviation'

  END FUNCTION CRTM_RTSolution_Statistics


!------------------------------------------------------------------------------
!:sdoc+:
!
! NAME:
!   CRTM_RTSolution_InquireFile
!
! PURPOSE:
!   Function to inquire CRTM RTSolution object files.
!
! CALLING SEQUENCE:
!   Error_Status = CRTM_RTSolution_InquireFile( Filename               , &
!                                               n_Channels = n_Channels, &
!                                               n_Profiles = n_Profiles  )
!
! INPUTS:
!   Filename:       Character string specifying the name of a
!                   CRTM RTSolution data file to read.
!                   UNITS:      N/A
!                   TYPE:       CHARACTER(*)
!                   DIMENSION:  Scalar
!                   ATTRIBUTES: INTENT(IN)
!
! OPTIONAL OUTPUTS:
!   n_Channels:     The number of spectral channels for which there is
!                   data in the file.
!                   UNITS:      N/A
!                   TYPE:       INTEGER
!                   DIMENSION:  Scalar
!                   ATTRIBUTES: OPTIONAL, INTENT(OUT)
!
!   n_Profiles:     The number of profiles in the data file.
!                   UNITS:      N/A
!                   TYPE:       INTEGER
!                   DIMENSION:  Scalar
!                   ATTRIBUTES: OPTIONAL, INTENT(OUT)
!
! FUNCTION RESULT:
!   Error_Status:   The return value is an integer defining the error status.
!                   The error codes are defined in the Message_Handler module.
!                   If == SUCCESS, the file inquire was successful
!                      == FAILURE, an unrecoverable error occurred.
!                   UNITS:      N/A
!                   TYPE:       INTEGER
!                   DIMENSION:  Scalar
!
!:sdoc-:
!------------------------------------------------------------------------------

  FUNCTION CRTM_RTSolution_InquireFile( &
    Filename   , &  ! Input
    n_Channels , &  ! Optional output
    n_Profiles ) &  ! Optional output
  RESULT( err_stat )
    ! Arguments
    CHARACTER(*),           INTENT(IN)  :: Filename
    INTEGER     , OPTIONAL, INTENT(OUT) :: n_Channels
    INTEGER     , OPTIONAL, INTENT(OUT) :: n_Profiles
    ! Function result
    INTEGER :: err_stat
    ! Function parameters
    CHARACTER(*), PARAMETER :: ROUTINE_NAME = 'CRTM_RTSolution_InquireFile'
    ! Function variables
    CHARACTER(ML) :: msg
    CHARACTER(ML) :: io_msg
    INTEGER :: io_stat
    INTEGER :: fid
    INTEGER :: l, m

    ! Set up
    err_stat = SUCCESS
    ! Check that the file exists
    IF ( .NOT. File_Exists( TRIM(Filename) ) ) THEN
      msg = 'File '//TRIM(Filename)//' not found.'
      CALL Inquire_Cleanup(); RETURN
    END IF

    ! Open the file
    err_stat = Open_Binary_File( Filename, fid )
    IF ( err_stat /= SUCCESS ) THEN
      msg = 'Error opening '//TRIM(Filename)
      CALL Inquire_Cleanup(); RETURN
    END IF

    ! Read the number of channels,profiles
    READ( fid,IOSTAT=io_stat,IOMSG=io_msg ) l, m
    IF ( io_stat /= 0 ) THEN
      msg = 'Error reading dimensions from '//TRIM(Filename)//' - '//TRIM(io_msg)
      CALL Inquire_Cleanup(); RETURN
    END IF

    ! Close the file
    CLOSE( fid,IOSTAT=io_stat,IOMSG=io_msg )
    IF ( io_stat /= 0 ) THEN
      msg = 'Error closing '//TRIM(Filename)//' - '//TRIM(io_msg)
      CALL Inquire_Cleanup(); RETURN
    END IF

    ! Set the return arguments
    IF ( PRESENT(n_Channels) ) n_Channels = l
    IF ( PRESENT(n_Profiles) ) n_Profiles = m

  CONTAINS

    SUBROUTINE Inquire_CleanUp()
      IF ( File_Open( Filename ) ) THEN
        CLOSE( fid,IOSTAT=io_stat,IOMSG=io_msg )
        IF ( io_stat /= SUCCESS ) &
          msg = TRIM(msg)//'; Error closing input file during error cleanup - '//TRIM(io_msg)
      END IF
      err_stat = FAILURE
      CALL Display_Message( ROUTINE_NAME, msg, err_stat )
    END SUBROUTINE Inquire_CleanUp

  END FUNCTION CRTM_RTSolution_InquireFile


!------------------------------------------------------------------------------
!:sdoc+:
!
! NAME:
!   CRTM_RTSolution_ReadFile
!
! PURPOSE:
!   Function to read CRTM RTSolution object files.
!
! CALLING SEQUENCE:
!   Error_Status = CRTM_RTSolution_ReadFile( Filename                , &
!                                            RTSolution              , &
!                                            Quiet      = Quiet      , &
!                                            n_Channels = n_Channels , &
!                                            n_Profiles = n_Profiles , &
!
! INPUTS:
!   Filename:     Character string specifying the name of an
!                 RTSolution format data file to read.
!                 UNITS:      N/A
!                 TYPE:       CHARACTER(*)
!                 DIMENSION:  Scalar
!                 ATTRIBUTES: INTENT(IN)
!
! OUTPUTS:
!   RTSolution:   CRTM RTSolution object array containing the RTSolution
!                 data.
!                 UNITS:      N/A
!                 TYPE:       CRTM_RTSolution_type
!                 DIMENSION:  Rank-2 (n_Channels x n_Profiles)
!                 ATTRIBUTES: INTENT(OUT), ALLOCATABLE
!
! OPTIONAL INPUTS:
!   Quiet:        Set this logical argument to suppress INFORMATION
!                 messages being printed to stdout
!                 If == .FALSE., INFORMATION messages are OUTPUT [DEFAULT].
!                    == .TRUE.,  INFORMATION messages are SUPPRESSED.
!                 If not specified, default is .FALSE.
!                 UNITS:      N/A
!                 TYPE:       LOGICAL
!                 DIMENSION:  Scalar
!                 ATTRIBUTES: INTENT(IN), OPTIONAL
!
! OPTIONAL OUTPUTS:
!   n_Channels:   The number of channels for which data was read.
!                 UNITS:      N/A
!                 TYPE:       INTEGER
!                 DIMENSION:  Scalar
!                 ATTRIBUTES: OPTIONAL, INTENT(OUT)
!
!   n_Profiles:   The number of profiles for which data was read.
!                 UNITS:      N/A
!                 TYPE:       INTEGER
!                 DIMENSION:  Scalar
!                 ATTRIBUTES: OPTIONAL, INTENT(OUT)
!
!
! FUNCTION RESULT:
!   Error_Status: The return value is an integer defining the error status.
!                 The error codes are defined in the Message_Handler module.
!                 If == SUCCESS, the file read was successful
!                    == FAILURE, an unrecoverable error occurred.
!                 UNITS:      N/A
!                 TYPE:       INTEGER
!                 DIMENSION:  Scalar
!
!:sdoc-:
!------------------------------------------------------------------------------

  FUNCTION CRTM_RTSolution_ReadFile( &
    Filename   , &  ! Input
    RTSolution , &  ! Output
    Quiet      , &  ! Optional input
    n_Channels , &  ! Optional output
    n_Profiles , &  ! Optional output
    Debug      ) &  ! Optional input (Debug output control)
  RESULT( err_stat )
    ! Arguments
    CHARACTER(*),                            INTENT(IN)  :: Filename
    TYPE(CRTM_RTSolution_type), ALLOCATABLE, INTENT(OUT) :: RTSolution(:,:)  ! L x M
    LOGICAL,          OPTIONAL,              INTENT(IN)  :: Quiet
    INTEGER,          OPTIONAL,              INTENT(OUT) :: n_Channels
    INTEGER,          OPTIONAL,              INTENT(OUT) :: n_Profiles
    LOGICAL,          OPTIONAL,              INTENT(IN)  :: Debug
    ! Function result
    INTEGER :: err_stat
    ! Function parameters
    CHARACTER(*), PARAMETER :: ROUTINE_NAME = 'CRTM_RTSolution_ReadFile'
    ! Function variables
    CHARACTER(ML) :: msg
    CHARACTER(ML) :: io_msg
    CHARACTER(ML) :: alloc_msg
    INTEGER :: io_stat
    INTEGER :: alloc_stat
    LOGICAL :: noisy
    INTEGER :: fid
    INTEGER :: l, n_input_channels
    INTEGER :: m, n_input_profiles


    ! Set up
    err_stat = SUCCESS
    ! ...Check Quiet argument
    noisy = .TRUE.
    IF ( PRESENT(Quiet) ) noisy = .NOT. Quiet
    ! ...Override Quiet settings if debug set.
    IF ( PRESENT(Debug) ) noisy = Debug


    ! Open the file
    err_stat = Open_Binary_File( Filename, fid )
    IF ( err_stat /= SUCCESS ) THEN
      msg = 'Error opening '//TRIM(Filename)
      CALL Read_Cleanup(); RETURN
    END IF


    ! Read the dimensions
    READ( fid,IOSTAT=io_stat,IOMSG=io_msg ) n_input_channels, n_input_profiles
    IF ( io_stat /= 0 ) THEN
      msg = 'Error reading dimensions from '//TRIM(Filename)//' - '//TRIM(io_msg)
      CALL Read_Cleanup(); RETURN
    END IF
    ! ...Allocate the return structure array
   !ALLOCATE(RTSolution(n_input_channels, n_input_profiles), STAT=alloc_stat, ERRMSG=alloc_msg)
    ALLOCATE(RTSolution(n_input_channels, n_input_profiles), STAT=alloc_stat)
    IF ( alloc_stat /= 0 ) THEN
      msg = 'Error allocating RTSolution array - '//TRIM(alloc_msg)
      CALL Read_Cleanup(); RETURN
    END IF


    ! Loop over all the profiles and channels
    Profile_Loop: DO m = 1, n_input_profiles
      Channel_Loop: DO l = 1, n_input_channels
        err_stat = Read_Record( fid, RTSolution(l,m) )
        IF ( err_stat /= SUCCESS ) THEN
          WRITE( msg,'("Error reading RTSolution element (",i0,",",i0,") from ",a)' ) &
                 l, m, TRIM(Filename)
          CALL Read_Cleanup(); RETURN
        END IF
      END DO Channel_Loop
    END DO Profile_Loop


    ! Close the file
    CLOSE( fid,IOSTAT=io_stat,IOMSG=io_msg )
    IF ( io_stat /= 0 ) THEN
      msg = 'Error closing '//TRIM(Filename)//' - '//TRIM(io_msg)
      CALL Read_Cleanup(); RETURN
    END IF


    ! Set the return values
    IF ( PRESENT(n_Channels) ) n_Channels = n_input_channels
    IF ( PRESENT(n_Profiles) ) n_Profiles = n_input_profiles


    ! Output an info message
    IF ( noisy ) THEN
      WRITE( msg,'("Number of channels and profiles read from ",a,": ",i0,1x,i0)' ) &
             TRIM(Filename), n_input_channels, n_input_profiles
      CALL Display_Message( ROUTINE_NAME, msg, INFORMATION )
    END IF

  CONTAINS

    SUBROUTINE Read_CleanUp()
      IF ( File_Open( Filename ) ) THEN
        CLOSE( fid,IOSTAT=io_stat,IOMSG=io_msg )
        IF ( io_stat /= 0 ) &
          msg = TRIM(msg)//'; Error closing input file during error cleanup - '//TRIM(io_msg)
      END IF
      IF ( ALLOCATED(RTSolution) ) THEN
       !DEALLOCATE(RTSolution, STAT=alloc_stat, ERRMSG=alloc_msg)
        DEALLOCATE(RTSolution, STAT=alloc_stat)
        IF ( alloc_stat /= 0 ) &
          msg = TRIM(msg)//'; Error deallocating RTSolution array during error cleanup - '//&
                TRIM(alloc_msg)
      END IF
      err_stat = FAILURE
      CALL Display_Message( ROUTINE_NAME, msg, err_stat )
    END SUBROUTINE Read_CleanUp

  END FUNCTION CRTM_RTSolution_ReadFile


!------------------------------------------------------------------------------
!:sdoc+:
!
! NAME:
!   CRTM_RTSolution_WriteFile
!
! PURPOSE:
!   Function to write CRTM RTSolution object files.
!
! CALLING SEQUENCE:
!   Error_Status = CRTM_RTSolution_WriteFile( Filename     , &
!                                             RTSolution   , &
!                                             NetCDF       , &
!                                             Quiet        , &
!                                             Debug)
!
! INPUTS:
!   Filename:     Character string specifying the name of the
!                 RTSolution format data file to write.
!                 UNITS:      N/A
!                 TYPE:       CHARACTER(*)
!                 DIMENSION:  Scalar
!                 ATTRIBUTES: INTENT(IN)
!
!   RTSolution:   CRTM RTSolution object array containing the RTSolution
!                 data.
!                 UNITS:      N/A
!                 TYPE:       CRTM_RTSolution_type
!                 DIMENSION:  Rank-2 (n_Channels x n_Profiles)
!                 ATTRIBUTES: INTENT(IN)
!
! OPTIONAL INPUTS:
!   NetCDF:        Set this logical argument to set output file format.
!                 If == .FALSE., Binary [DEFAULT].
!                    == .TRUE.,  NetCDF
!                 If not specified, default is .FALSE.
!                 UNITS:      N/A
!                 TYPE:       LOGICAL
!                 DIMENSION:  Scalar
!                 ATTRIBUTES: INTENT(IN), OPTIONAL

!   Quiet:        Set this logical argument to suppress INFORMATION
!                 messages being printed to stdout
!                 If == .FALSE., INFORMATION messages are OUTPUT [DEFAULT].
!                    == .TRUE.,  INFORMATION messages are SUPPRESSED.
!                 If not specified, default is .FALSE.
!                 UNITS:      N/A
!                 TYPE:       LOGICAL
!                 DIMENSION:  Scalar
!                 ATTRIBUTES: INTENT(IN), OPTIONAL
!
! FUNCTION RESULT:
!   Error_Status: The return value is an integer defining the error status.
!                 The error codes are defined in the Message_Handler module.
!                 If == SUCCESS, the file write was successful
!                    == FAILURE, an unrecoverable error occurred.
!                 UNITS:      N/A
!                 TYPE:       INTEGER
!                 DIMENSION:  Scalar
!
! SIDE EFFECTS:
!   - If the output file already exists, it is overwritten.
!   - If an error occurs during *writing*, the output file is deleted before
!     returning to the calling routine.
!
!:sdoc-:
!------------------------------------------------------------------------------

  FUNCTION CRTM_RTSolution_WriteFile( &
    Filename   , &  ! Input
    RTSolution , &  ! Input
    NetCDF     , &  ! Optional input
    Quiet      , &  ! Optional input
    Debug      ) &  ! Optional input (Debug output control)
  RESULT( err_stat )
    ! Arguments
    CHARACTER(*),               INTENT(IN) :: Filename
    TYPE(CRTM_RTSolution_type), INTENT(IN) :: RTSolution(:,:)
    LOGICAL,          OPTIONAL, INTENT(IN) :: NetCDF
    LOGICAL,          OPTIONAL, INTENT(IN) :: Quiet
    LOGICAL,          OPTIONAL, INTENT(IN) :: Debug
    ! Function result
    INTEGER :: err_stat
    ! Function parameters
    CHARACTER(*), PARAMETER :: ROUTINE_NAME = 'CRTM_RTSolution_WriteFile'
    ! Function variables
    CHARACTER(ML) :: msg
    LOGICAL :: noisy
    LOGICAL :: Binary


    ! Set up
    err_stat = SUCCESS
    ! ...Check Quiet argument
    noisy = .TRUE.
    IF ( PRESENT(Quiet) ) noisy = .NOT. Quiet
    ! ...Override Quiet settings if debug set.
    IF ( PRESENT(Debug) ) noisy = Debug
    ! ...Check output format
    Binary = .True.
    if ( PRESENT(NetCDF) ) Binary = .NOT. NetCDF


    IF (Binary) THEN
      err_stat = CRTM_RTSolution_WriteFile_Binary(Filename, RTSolution, noisy)
    ELSE
      err_stat = CRTM_RTSolution_WriteFile_NetCDF(Filename, RTSolution, noisy)
    END IF
    IF ( err_stat /= SUCCESS ) THEN
      WRITE( msg,'("Error writing RTSolution into:  ",a)' ) TRIM(Filename)
      RETURN
    END IF

  END FUNCTION CRTM_RTSolution_WriteFile

  !------------------------------------------------------------------------------
  !:sdoc+:
  !
  ! NAME:
  !   CRTM_RTSolution_WriteFile_Binary
  !
  ! PURPOSE:
  !   Function to write CRTM RTSolution object files (Binary format)
  !
  ! CALLING SEQUENCE:
  !   Error_Status = CRTM_RTSolution_WriteFile_Binary( Filename     , &
  !                                                    RTSolution   , &
  !                                                    noisy  )
  !
  ! INPUTS:
  !   Filename:     Character string specifying the name of the
  !                 RTSolution format data file to write.
  !                 UNITS:      N/A
  !                 TYPE:       CHARACTER(*)
  !                 DIMENSION:  Scalar
  !                 ATTRIBUTES: INTENT(IN)
  !
  !   RTSolution:   CRTM RTSolution object array containing the RTSolution
  !                 data.
  !                 UNITS:      N/A
  !                 TYPE:       CRTM_RTSolution_type
  !                 DIMENSION:  Rank-2 (n_Channels x n_Profiles)
  !                 ATTRIBUTES: INTENT(IN)
  !
  ! OPTIONAL INPUTS:
  !   noisy:        Set this logical argument to suppress INFORMATION
  !                 messages being printed to stdout
  !                 If == .TRUE.,   INFORMATION messages are OUTPUT [DEFAULT].
  !                    == .FALSE.,  INFORMATION messages are SUPPRESSED.
  !                 If not specified, default is .FALSE.
  !                 UNITS:      N/A
  !                 TYPE:       LOGICAL
  !                 DIMENSION:  Scalar
  !                 ATTRIBUTES: INTENT(IN), OPTIONAL
  !
  ! FUNCTION RESULT:
  !   Error_Status: The return value is an integer defining the error status.
  !                 The error codes are defined in the Message_Handler module.
  !                 If == SUCCESS, the file write was successful
  !                    == FAILURE, an unrecoverable error occurred.
  !                 UNITS:      N/A
  !                 TYPE:       INTEGER
  !                 DIMENSION:  Scalar
  !
  ! SIDE EFFECTS:
  !   - If the output file already exists, it is overwritten.
  !   - If an error occurs during *writing*, the output file is deleted before
  !     returning to the calling routine.
  !
  !:sdoc-:
  !------------------------------------------------------------------------------

    FUNCTION CRTM_RTSolution_WriteFile_Binary( &
      Filename   , &  ! Input
      RTSolution , &  ! Input
      noisy      ) &  ! Input
    RESULT( err_stat )
      ! Arguments
      CHARACTER(*),               INTENT(IN) :: Filename
      TYPE(CRTM_RTSolution_type), INTENT(IN) :: RTSolution(:,:)
      LOGICAL,                    INTENT(IN) :: noisy
      ! Function result
      INTEGER :: err_stat
      ! Function parameters
      CHARACTER(*), PARAMETER :: ROUTINE_NAME = 'CRTM_RTSolution_WriteFile'
      ! Function variables
      CHARACTER(ML) :: msg
      CHARACTER(ML) :: io_msg
      INTEGER :: io_stat
      INTEGER :: fid
      INTEGER :: l, n_output_channels
      INTEGER :: m, n_output_profiles

      ! Set up
      err_stat = SUCCESS
      n_output_channels = SIZE(RTSolution,DIM=1)
      n_output_profiles = SIZE(RTSolution,DIM=2)

      ! Open the file
      err_stat = Open_Binary_File( Filename, fid, For_Output = .TRUE. )
      IF ( err_stat /= SUCCESS ) THEN
        msg = 'Error opening '//TRIM(Filename)
        CALL Write_Cleanup(); RETURN
      END IF


      ! Write the dimensions
      WRITE( fid,IOSTAT=io_stat,IOMSG=io_msg ) n_output_channels, n_output_profiles
      IF ( io_stat /= 0 ) THEN
        msg = 'Error writing dimensions to '//TRIM(Filename)//' - '//TRIM(io_msg)
        CALL Write_Cleanup(); RETURN
      END IF


      ! Write the data
      Profile_Loop: DO m = 1, n_output_profiles
        Channel_Loop: DO l = 1, n_output_channels
          err_stat = Write_Record( fid, RTSolution(l,m) )
          IF ( err_stat /= SUCCESS ) THEN
            WRITE( msg,'("Error writing RTSolution element (",i0,",",i0,") to ",a)' ) &
                   l, m, TRIM(Filename)
            CALL Write_Cleanup(); RETURN
          END IF
        END DO Channel_Loop
      END DO Profile_Loop


      ! Close the file (if error, no delete)
      CLOSE( fid,STATUS='KEEP',IOSTAT=io_stat,IOMSG=io_msg )
      IF ( io_stat /= 0 ) THEN
        msg = 'Error closing '//TRIM(Filename)//' - '//TRIM(io_msg)
        CALL Write_Cleanup(); RETURN
      END IF


      ! Output an info message
      IF ( noisy ) THEN
        WRITE( msg,'("Number of channels and profiles written to ",a,": ",i0,1x,i0 )' ) &
               TRIM(Filename), n_output_channels, n_output_profiles
        CALL Display_Message( ROUTINE_NAME, msg, INFORMATION )
      END IF

    CONTAINS

      SUBROUTINE Write_CleanUp()
        IF ( File_Open( Filename ) ) THEN
          CLOSE( fid,STATUS=WRITE_ERROR_STATUS,IOSTAT=io_stat,IOMSG=io_msg )
          IF ( io_stat /= 0 ) &
            msg = TRIM(msg)//'; Error deleting output file during error cleanup - '//TRIM(io_msg)
        END IF
        err_stat = FAILURE
        CALL Display_Message( ROUTINE_NAME, msg, err_stat )
      END SUBROUTINE Write_CleanUp

    END FUNCTION CRTM_RTSolution_WriteFile_Binary

!------------------------------------------------------------------------------
!:sdoc+:
!
! NAME:
!   CRTM_RTSolution_WriteFile_NetCDF
!
! PURPOSE:
!   Function to write CRTM RTSolution object files (NetCDf format)
!
! CALLING SEQUENCE:
!   Error_Status = CRTM_RTSolution_WriteFile_netCDF( Filename     , &
!                                                    RTSolution   , &
!                                                    noisy  )
!
! INPUTS:
!   Filename:     Character string specifying the name of the
!                 RTSolution format data file to write.
!                 UNITS:      N/A
!                 TYPE:       CHARACTER(*)
!                 DIMENSION:  Scalar
!                 ATTRIBUTES: INTENT(IN)
!
!   RTSolution:   CRTM RTSolution object array containing the RTSolution
!                 data.
!                 UNITS:      N/A
!                 TYPE:       CRTM_RTSolution_type
!                 DIMENSION:  Rank-2 (n_Channels x n_Profiles)
!                 ATTRIBUTES: INTENT(IN)
!
! OPTIONAL INPUTS:
!   noisy:        Set this logical argument to suppress INFORMATION
!                 messages being printed to stdout
!                 If == .TRUE.,   INFORMATION messages are OUTPUT [DEFAULT].
!                    == .FALSE.,  INFORMATION messages are SUPPRESSED.
!                 If not specified, default is .FALSE.
!                 UNITS:      N/A
!                 TYPE:       LOGICAL
!                 DIMENSION:  Scalar
!                 ATTRIBUTES: INTENT(IN), OPTIONAL
!
! FUNCTION RESULT:
!   Error_Status: The return value is an integer defining the error status.
!                 The error codes are defined in the Message_Handler module.
!                 If == SUCCESS, the file write was successful
!                    == FAILURE, an unrecoverable error occurred.
!                 UNITS:      N/A
!                 TYPE:       INTEGER
!                 DIMENSION:  Scalar
!
! SIDE EFFECTS:
!   - If the output file already exists, it is overwritten.
!   - If an error occurs during *writing*, the output file is deleted before
!     returning to the calling routine.
!
!:sdoc-:
!------------------------------------------------------------------------------

  FUNCTION CRTM_RTSolution_WriteFile_NetCDF( &
    Sensor_Filename   , &  ! Input
    RTSolution        , &  ! Input
    noisy             ) &  ! Input (Debug output control)
  RESULT( err_stat )
    ! Arguments
    CHARACTER(*),               INTENT(IN) :: Sensor_Filename
    TYPE(CRTM_RTSolution_type), INTENT(IN) :: RTSolution(:,:)
    LOGICAL,                    INTENT(IN) :: noisy
    ! Function result
    INTEGER :: err_stat
    ! Function parameters
    CHARACTER(*), PARAMETER :: ROUTINE_NAME = 'CRTM_RTSolution_WriteFile_netCDF'
    ! Function variables
    CHARACTER(ML) :: msg
    CHARACTER(ML) :: io_msg
    CHARACTER(ML) :: Filename
    CHARACTER(2)  :: STR_PROFILE
    INTEGER :: io_stat
    INTEGER :: fid
    INTEGER :: l,m,c
    INTEGER :: n_output_profiles
    LOGICAL :: Close_File
    INTEGER :: NF90_Status
    INTEGER :: FileId, VarId
    INTEGER :: alloc_stat

    ! Output variables
    CHARACTER(:), ALLOCATABLE :: SENSOR_ID
    INTEGER :: n_Channels, n_Layers, n_Stokes
    INTEGER, ALLOCATABLE :: Sensor_Channel(:)
    INTEGER, ALLOCATABLE :: n_Full_Streams(:)
    REAL(fp), ALLOCATABLE :: SSA_Max(:)
    REAL(fp), ALLOCATABLE :: SOD(:)
    REAL(fp), ALLOCATABLE :: Surface_Emissivity(:)
    REAL(fp), ALLOCATABLE :: Surface_Reflectivity(:)
    REAL(fp), ALLOCATABLE :: Up_Radiance(:)
    REAL(fp), ALLOCATABLE :: Down_Radiance(:)
    REAL(fp), ALLOCATABLE :: Down_Solar_Radiance(:)
    REAL(fp), ALLOCATABLE :: Surface_Planck_Radiance(:)
    REAL(fp), ALLOCATABLE :: Total_Cloud_Cover(:)
    REAL(fp), ALLOCATABLE :: R_clear(:)
    REAL(fp), ALLOCATABLE :: Tb_clear(:)
    REAL(fp), ALLOCATABLE :: Radiance(:)
    REAL(fp), ALLOCATABLE :: Brightness_Temperature(:)
    REAL(fp), ALLOCATABLE :: Solar_Irradiance(:)
    REAL(fp), ALLOCATABLE :: Stokes(:,:)
    REAL(fp), ALLOCATABLE :: Upwelling_Overcast_Radiance(:,:)
    REAL(fp), ALLOCATABLE :: Upwelling_Radiance(:,:)
    REAL(fp), ALLOCATABLE :: Layer_Optical_Depth(:,:)
    REAL(fp), ALLOCATABLE :: Single_Scatter_Albedo(:,:)


    ! Set up
    err_stat = SUCCESS

    ! Check number of sensor and profiles
    n_Channels        = SIZE(RTSolution,DIM=1)
    n_output_profiles = SIZE(RTSolution,DIM=2)

    ! Sensor ID
    SENSOR_ID = RTSolution(1,1)%Sensor_ID

    ! Write to files
    Profile_Loop: DO m = 1, n_output_profiles

      ! Sensor_ID, n_Layers and n_Stokes are the same for all channels
      n_Layers = RTSolution(1,m)%n_Layers
      n_Stokes = RTSolution(1,m)%n_Stokes + 1


      ! Allocate outputs
      ALLOCATE( Sensor_Channel( n_Channels ), &
                n_Full_Streams( n_Channels ), &
                SSA_Max( n_Channels ), &
                SOD( n_Channels ), &
                Surface_Emissivity( n_Channels ), &
                Surface_Reflectivity( n_Channels ), &
                Up_Radiance( n_Channels ), &
                Down_Radiance( n_Channels ), &
                Down_Solar_Radiance( n_Channels ), &
                Surface_Planck_Radiance( n_Channels ), &
                Total_Cloud_Cover( n_Channels ), &
                R_clear( n_Channels ), &
                Tb_clear( n_Channels ), &
                Radiance( n_Channels ), &
                Brightness_Temperature( n_Channels ), &
                Solar_Irradiance( n_Channels ), &
                Stokes( n_Channels, n_Stokes ), &
                Upwelling_Overcast_Radiance( n_Channels, n_Layers ), &
                Upwelling_Radiance( n_Channels, n_Layers ), &
                Layer_Optical_Depth( n_Channels, n_Layers ), &
                Single_Scatter_Albedo( n_Channels, n_Layers ), &
                STAT = alloc_stat )
      IF ( alloc_stat /= 0 ) THEN
        msg = 'Error allocating RTSolution output arrays'
        CALL Display_Message( ROUTINE_NAME, msg, FAILURE )
        STOP
      END IF


      ! arrange RT output
      Channel_Loop: DO l = 1, n_Channels
        Sensor_Channel(l)          = RTSolution(l,m)%Sensor_Channel
        n_Full_Streams(l)          = RTSolution(l,m)%n_Full_Streams
        SSA_Max(l)                 = RTSolution(l,m)%SSA_Max
        SOD(l)                     = RTSolution(l,m)%SOD
        Surface_Emissivity(l)      = RTSolution(l,m)%Surface_Emissivity
        Surface_Reflectivity(l)    = RTSolution(l,m)%Surface_Reflectivity
        Up_Radiance(l)             = RTSolution(l,m)%Up_Radiance
        Down_Radiance(l)           = RTSolution(l,m)%Down_Radiance
        Down_Solar_Radiance(l)     = RTSolution(l,m)%Down_Solar_Radiance
        Surface_Planck_Radiance(l) = RTSolution(l,m)%Surface_Planck_Radiance
        Total_Cloud_Cover(l)       = RTSolution(l,m)%Total_Cloud_Cover
        R_clear(l)                 = RTSolution(l,m)%R_clear
        Tb_clear(l)                = RTSolution(l,m)%Tb_clear
        Radiance(l)                = RTSolution(l,m)%Radiance
        Brightness_Temperature(l)  = RTSolution(l,m)%Brightness_Temperature
        Solar_Irradiance(l)        = RTSolution(l,m)%Solar_Irradiance
        DO c = 1, n_Stokes
          Stokes(l,c) = RTSolution(l,m)%Stokes(c)
        END DO
        DO c = 1, n_Layers
          Upwelling_Overcast_Radiance(l,c) = RTSolution(l,m)%Upwelling_Overcast_Radiance(c)
          Upwelling_Radiance(l,c)          = RTSolution(l,m)%Upwelling_Radiance(c)
          Layer_Optical_Depth(l,c)         = RTSolution(l,m)%Layer_Optical_Depth(c)
          Single_Scatter_Albedo(l,c)       = RTSolution(l,m)%Single_Scatter_Albedo(c)
        END DO
      END DO Channel_Loop

      ! Output file name
      if (m .LT. 10) then
         write(STR_PROFILE, 11) m
      else if (m .LT. 100) then
         write(STR_PROFILE, 12) m
      end if
 11   format (I1)
 12   format (I2)
      Filename = TRIM(Sensor_Filename)//'_Profile'//TRIM(STR_PROFILE)//'.nc'
      err_stat = CreateFile_netCDF( &
                             Filename         , &  ! Input
                             n_Layers         , &  ! Input
                             n_Channels       , &  ! Input
                             n_Stokes         , &  ! Input
                             SENSOR_ID        , &  ! Input
                             FileId             )  ! Output
     IF ( err_stat /= SUCCESS ) THEN
        msg = 'Error creating output file '//TRIM(Filename)
        CALL Write_Cleanup(); RETURN
     END IF

     ! ...Close the file if any error from here on
     Close_File = .TRUE.

     ! Write the data items
     ! ...Sensor_Channel variable
     NF90_Status = NF90_INQ_VARID( FileId,CHANNEL_VARNAME,VarId )
     IF ( NF90_Status /= NF90_NOERR ) THEN
       msg = 'Error inquiring '//TRIM(Filename)//' for '//CHANNEL_VARNAME//&
             ' variable ID - '//TRIM(NF90_STRERROR( NF90_Status ))
       CALL Write_Cleanup(); RETURN
     END IF
     NF90_Status = NF90_PUT_VAR( FileId,VarID,Sensor_Channel )
     IF ( NF90_Status /= NF90_NOERR ) THEN
       msg = 'Error writing '//CHANNEL_VARNAME//' to '//TRIM(Filename)//&
             ' - '//TRIM(NF90_STRERROR( NF90_Status ))
       CALL Write_Cleanup(); RETURN
     END IF
     ! ...n_Full_Streams variable
     NF90_Status = NF90_INQ_VARID( FileId,STREAM_VARNAME,VarId )
     IF ( NF90_Status /= NF90_NOERR ) THEN
       msg = 'Error inquiring '//TRIM(Filename)//' for '//STREAM_VARNAME//&
             ' variable ID - '//TRIM(NF90_STRERROR( NF90_Status ))
       CALL Write_Cleanup(); RETURN
     END IF
     NF90_Status = NF90_PUT_VAR( FileId,VarID,n_Full_Streams )
     IF ( NF90_Status /= NF90_NOERR ) THEN
       msg = 'Error writing '//STREAM_VARNAME//' to '//TRIM(Filename)//&
             ' - '//TRIM(NF90_STRERROR( NF90_Status ))
       CALL Write_Cleanup(); RETURN
     END IF
     ! ...SSA_Max variable
     NF90_Status = NF90_INQ_VARID( FileId,SSAMAX_VARNAME,VarId )
     IF ( NF90_Status /= NF90_NOERR ) THEN
       msg = 'Error inquiring '//TRIM(Filename)//' for '//SSAMAX_VARNAME//&
             ' variable ID - '//TRIM(NF90_STRERROR( NF90_Status ))
       CALL Write_Cleanup(); RETURN
     END IF
     NF90_Status = NF90_PUT_VAR( FileId,VarID, SSA_Max)
     IF ( NF90_Status /= NF90_NOERR ) THEN
       msg = 'Error writing '//SSAMAX_VARNAME//' to '//TRIM(Filename)//&
             ' - '//TRIM(NF90_STRERROR( NF90_Status ))
       CALL Write_Cleanup(); RETURN
     END IF
     ! ....SOD variable
     NF90_Status = NF90_INQ_VARID( FileId,SOD_VARNAME,VarId )
     IF ( NF90_Status /= NF90_NOERR ) THEN
       msg = 'Error inquiring '//TRIM(Filename)//' for '//SOD_VARNAME//&
             ' variable ID - '//TRIM(NF90_STRERROR( NF90_Status ))
       CALL Write_Cleanup(); RETURN
     END IF
     NF90_Status = NF90_PUT_VAR( FileId,VarID, SOD)
     IF ( NF90_Status /= NF90_NOERR ) THEN
       msg = 'Error writing '//SOD_VARNAME//' to '//TRIM(Filename)//&
             ' - '//TRIM(NF90_STRERROR( NF90_Status ))
       CALL Write_Cleanup(); RETURN
     END IF
     ! ...Surface_Emissivity variable
     NF90_Status = NF90_INQ_VARID( FileId,SEMIS_VARNAME,VarId )
     IF ( NF90_Status /= NF90_NOERR ) THEN
       msg = 'Error inquiring '//TRIM(Filename)//' for '//SEMIS_VARNAME//&
             ' variable ID - '//TRIM(NF90_STRERROR( NF90_Status ))
       CALL Write_Cleanup(); RETURN
     END IF
     NF90_Status = NF90_PUT_VAR( FileId,VarID, Surface_Emissivity)
     IF ( NF90_Status /= NF90_NOERR ) THEN
       msg = 'Error writing '//SOD_VARNAME//' to '//TRIM(Filename)//&
             ' - '//TRIM(NF90_STRERROR( NF90_Status ))
       CALL Write_Cleanup(); RETURN
     END IF
     ! ..Surface_Reflectivity variable
     NF90_Status = NF90_INQ_VARID( FileId,SREFL_VARNAME,VarId )
     IF ( NF90_Status /= NF90_NOERR ) THEN
       msg = 'Error inquiring '//TRIM(Filename)//' for '//SREFL_VARNAME//&
             ' variable ID - '//TRIM(NF90_STRERROR( NF90_Status ))
       CALL Write_Cleanup(); RETURN
     END IF
     NF90_Status = NF90_PUT_VAR( FileId,VarID, Surface_Reflectivity)
     IF ( NF90_Status /= NF90_NOERR ) THEN
       msg = 'Error writing '//SREFL_VARNAME//' to '//TRIM(Filename)//&
             ' - '//TRIM(NF90_STRERROR( NF90_Status ))
       CALL Write_Cleanup(); RETURN
     END IF
     ! ...Up_Radiance variable
     NF90_Status = NF90_INQ_VARID( FileId,UPR_VARNAME,VarId )
     IF ( NF90_Status /= NF90_NOERR ) THEN
       msg = 'Error inquiring '//TRIM(Filename)//' for '//UPR_VARNAME//&
             ' variable ID - '//TRIM(NF90_STRERROR( NF90_Status ))
       CALL Write_Cleanup(); RETURN
     END IF
     NF90_Status = NF90_PUT_VAR( FileId,VarID, Up_Radiance)
     IF ( NF90_Status /= NF90_NOERR ) THEN
       msg = 'Error writing '//UPR_VARNAME//' to '//TRIM(Filename)//&
             ' - '//TRIM(NF90_STRERROR( NF90_Status ))
       CALL Write_Cleanup(); RETURN
     END IF
     ! ...Down_Radiance variable
     NF90_Status = NF90_INQ_VARID( FileId,DWNR_VARNAME,VarId )
     IF ( NF90_Status /= NF90_NOERR ) THEN
       msg = 'Error inquiring '//TRIM(Filename)//' for '//DWNR_VARNAME//&
             ' variable ID - '//TRIM(NF90_STRERROR( NF90_Status ))
       CALL Write_Cleanup(); RETURN
     END IF
     NF90_Status = NF90_PUT_VAR( FileId,VarID, Down_Radiance)
     IF ( NF90_Status /= NF90_NOERR ) THEN
       msg = 'Error writing '//DWNR_VARNAME//' to '//TRIM(Filename)//&
             ' - '//TRIM(NF90_STRERROR( NF90_Status ))
       CALL Write_Cleanup(); RETURN
     END IF
     ! ...Down_Solar_Radiance variable
     NF90_Status = NF90_INQ_VARID( FileId,DWNSOLARR_VARNAME,VarId )
     IF ( NF90_Status /= NF90_NOERR ) THEN
       msg = 'Error inquiring '//TRIM(Filename)//' for '//DWNSOLARR_VARNAME//&
             ' variable ID - '//TRIM(NF90_STRERROR( NF90_Status ))
       CALL Write_Cleanup(); RETURN
     END IF
     NF90_Status = NF90_PUT_VAR( FileId,VarID, Down_Solar_Radiance)
     IF ( NF90_Status /= NF90_NOERR ) THEN
       msg = 'Error writing '//DWNSOLARR_VARNAME//' to '//TRIM(Filename)//&
             ' - '//TRIM(NF90_STRERROR( NF90_Status ))
       CALL Write_Cleanup(); RETURN
     END IF
     ! ...Surface_Planck_Radiance variable
     NF90_Status = NF90_INQ_VARID( FileId,SPR_VARNAME,VarId )
     IF ( NF90_Status /= NF90_NOERR ) THEN
       msg = 'Error inquiring '//TRIM(Filename)//' for '//SPR_VARNAME//&
             ' variable ID - '//TRIM(NF90_STRERROR( NF90_Status ))
       CALL Write_Cleanup(); RETURN
     END IF
     NF90_Status = NF90_PUT_VAR( FileId,VarID, Surface_Planck_Radiance)
     IF ( NF90_Status /= NF90_NOERR ) THEN
       msg = 'Error writing '//SPR_VARNAME//' to '//TRIM(Filename)//&
             ' - '//TRIM(NF90_STRERROR( NF90_Status ))
       CALL Write_Cleanup(); RETURN
     END IF
     ! ...Total_Cloud_Cover variable
     NF90_Status = NF90_INQ_VARID( FileId,TCC_VARNAME,VarId )
     IF ( NF90_Status /= NF90_NOERR ) THEN
       msg = 'Error inquiring '//TRIM(Filename)//' for '//TCC_VARNAME//&
             ' variable ID - '//TRIM(NF90_STRERROR( NF90_Status ))
       CALL Write_Cleanup(); RETURN
     END IF
     NF90_Status = NF90_PUT_VAR( FileId,VarID, Total_Cloud_Cover)
     IF ( NF90_Status /= NF90_NOERR ) THEN
       msg = 'Error writing '//TCC_VARNAME//' to '//TRIM(Filename)//&
             ' - '//TRIM(NF90_STRERROR( NF90_Status ))
       CALL Write_Cleanup(); RETURN
     END IF
     ! ...R_clear variable
     NF90_Status = NF90_INQ_VARID( FileId,RCLEAR_VARNAME,VarId )
     IF ( NF90_Status /= NF90_NOERR ) THEN
       msg = 'Error inquiring '//TRIM(Filename)//' for '//RCLEAR_VARNAME//&
             ' variable ID - '//TRIM(NF90_STRERROR( NF90_Status ))
       CALL Write_Cleanup(); RETURN
     END IF
     NF90_Status = NF90_PUT_VAR( FileId,VarID, R_clear)
     IF ( NF90_Status /= NF90_NOERR ) THEN
       msg = 'Error writing '//RCLEAR_VARNAME//' to '//TRIM(Filename)//&
             ' - '//TRIM(NF90_STRERROR( NF90_Status ))
       CALL Write_Cleanup(); RETURN
     END IF
     ! ...Tb_clear variable
     NF90_Status = NF90_INQ_VARID( FileId,TBCLEAR_VARNAME,VarId )
     IF ( NF90_Status /= NF90_NOERR ) THEN
       msg = 'Error inquiring '//TRIM(Filename)//' for '//TBCLEAR_VARNAME//&
             ' variable ID - '//TRIM(NF90_STRERROR( NF90_Status ))
       CALL Write_Cleanup(); RETURN
     END IF
     NF90_Status = NF90_PUT_VAR( FileId,VarID, Tb_clear)
     IF ( NF90_Status /= NF90_NOERR ) THEN
       msg = 'Error writing '//TBCLEAR_VARNAME//' to '//TRIM(Filename)//&
             ' - '//TRIM(NF90_STRERROR( NF90_Status ))
       CALL Write_Cleanup(); RETURN
     END IF
     ! ...Radiance variable
     NF90_Status = NF90_INQ_VARID( FileId,RADIANCE_VARNAME,VarId )
     IF ( NF90_Status /= NF90_NOERR ) THEN
       msg = 'Error inquiring '//TRIM(Filename)//' for '//RADIANCE_VARNAME//&
             ' variable ID - '//TRIM(NF90_STRERROR( NF90_Status ))
       CALL Write_Cleanup(); RETURN
     END IF
     NF90_Status = NF90_PUT_VAR( FileId,VarID, Radiance)
     IF ( NF90_Status /= NF90_NOERR ) THEN
       msg = 'Error writing '//RADIANCE_VARNAME//' to '//TRIM(Filename)//&
             ' - '//TRIM(NF90_STRERROR( NF90_Status ))
       CALL Write_Cleanup(); RETURN
     END IF
     ! ....Brightness_Temperature variable
     NF90_Status = NF90_INQ_VARID( FileId,BT_VARNAME,VarId )
     IF ( NF90_Status /= NF90_NOERR ) THEN
       msg = 'Error inquiring '//TRIM(Filename)//' for '//BT_VARNAME//&
             ' variable ID - '//TRIM(NF90_STRERROR( NF90_Status ))
       CALL Write_Cleanup(); RETURN
     END IF
     NF90_Status = NF90_PUT_VAR( FileId,VarID, Brightness_Temperature)
     IF ( NF90_Status /= NF90_NOERR ) THEN
       msg = 'Error writing '//BT_VARNAME//' to '//TRIM(Filename)//&
             ' - '//TRIM(NF90_STRERROR( NF90_Status ))
       CALL Write_Cleanup(); RETURN
     END IF
     ! ....Solar Irradiance variable
     NF90_Status = NF90_INQ_VARID( FileId,SI_VARNAME,VarId )
     IF ( NF90_Status /= NF90_NOERR ) THEN
       msg = 'Error inquiring '//TRIM(Filename)//' for '//SI_VARNAME//&
             ' variable ID - '//TRIM(NF90_STRERROR( NF90_Status ))
       CALL Write_Cleanup(); RETURN
     END IF
     NF90_Status = NF90_PUT_VAR( FileId,VarID, Solar_Irradiance )
     IF ( NF90_Status /= NF90_NOERR ) THEN
       msg = 'Error writing '//SI_VARNAME//' to '//TRIM(Filename)//&
             ' - '//TRIM(NF90_STRERROR( NF90_Status ))
       CALL Write_Cleanup(); RETURN
     END IF
     ! ....Stokes variable
     NF90_Status = NF90_INQ_VARID( FileId,STOKES_VARNAME,VarId )
     IF ( NF90_Status /= NF90_NOERR ) THEN
       msg = 'Error inquiring '//TRIM(Filename)//' for '//STOKES_VARNAME//&
             ' variable ID - '//TRIM(NF90_STRERROR( NF90_Status ))
       CALL Write_Cleanup(); RETURN
     END IF
     NF90_Status = NF90_PUT_VAR( FileId,VarID, Stokes )
     IF ( NF90_Status /= NF90_NOERR ) THEN
       msg = 'Error writing '//STOKES_VARNAME//' to '//TRIM(Filename)//&
             ' - '//TRIM(NF90_STRERROR( NF90_Status ))
       CALL Write_Cleanup(); RETURN
     END IF
     ! 2D layered outputs
     ! ... Upwelling_Overcast_Radiance variable
     NF90_Status = NF90_INQ_VARID( FileId,UPOR_PRF_VARNAME,VarId )
     IF ( NF90_Status /= NF90_NOERR ) THEN
       msg = 'Error inquiring '//TRIM(Filename)//' for '//UPOR_PRF_VARNAME//&
             ' variable ID - '//TRIM(NF90_STRERROR( NF90_Status ))
       CALL Write_Cleanup(); RETURN
     END IF
     NF90_Status = NF90_PUT_VAR( FileId,VarID, Upwelling_Overcast_Radiance)
     IF ( NF90_Status /= NF90_NOERR ) THEN
       msg = 'Error writing '//UPOR_PRF_VARNAME//' to '//TRIM(Filename)//&
             ' - '//TRIM(NF90_STRERROR( NF90_Status ))
       CALL Write_Cleanup(); RETURN
     END IF
     ! ... Upwelling_Radiance variable
     NF90_Status = NF90_INQ_VARID( FileId,UPR_PRF_VARNAME,VarId )
     IF ( NF90_Status /= NF90_NOERR ) THEN
       msg = 'Error inquiring '//TRIM(Filename)//' for '//UPR_PRF_VARNAME//&
             ' variable ID - '//TRIM(NF90_STRERROR( NF90_Status ))
       CALL Write_Cleanup(); RETURN
     END IF
     NF90_Status = NF90_PUT_VAR( FileId,VarID, Upwelling_Radiance)
     IF ( NF90_Status /= NF90_NOERR ) THEN
       msg = 'Error writing '//UPR_PRF_VARNAME//' to '//TRIM(Filename)//&
             ' - '//TRIM(NF90_STRERROR( NF90_Status ))
       CALL Write_Cleanup(); RETURN
     END IF
     ! ... Layer_Optical_Depth variable
     NF90_Status = NF90_INQ_VARID( FileId,LOP_VARNAME,VarId )
     IF ( NF90_Status /= NF90_NOERR ) THEN
       msg = 'Error inquiring '//TRIM(Filename)//' for '//LOP_VARNAME//&
             ' variable ID - '//TRIM(NF90_STRERROR( NF90_Status ))
       CALL Write_Cleanup(); RETURN
     END IF
     NF90_Status = NF90_PUT_VAR( FileId,VarID, Layer_Optical_Depth)
     IF ( NF90_Status /= NF90_NOERR ) THEN
       msg = 'Error writing '//LOP_VARNAME//' to '//TRIM(Filename)//&
             ' - '//TRIM(NF90_STRERROR( NF90_Status ))
       CALL Write_Cleanup(); RETURN
     END IF
     ! ... Single_Scatter_Albedo variable
     NF90_Status = NF90_INQ_VARID( FileId,SSA_VARNAME,VarId )
     IF ( NF90_Status /= NF90_NOERR ) THEN
       msg = 'Error inquiring '//TRIM(Filename)//' for '//SSA_VARNAME//&
             ' variable ID - '//TRIM(NF90_STRERROR( NF90_Status ))
       CALL Write_Cleanup(); RETURN
     END IF
     NF90_Status = NF90_PUT_VAR( FileId,VarID, Single_Scatter_Albedo)
     IF ( NF90_Status /= NF90_NOERR ) THEN
       msg = 'Error writing '//SSA_VARNAME//' to '//TRIM(Filename)//&
             ' - '//TRIM(NF90_STRERROR( NF90_Status ))
       CALL Write_Cleanup(); RETURN
     END IF


     ! Close the file
     NF90_Status = NF90_CLOSE( FileId )
     Close_File = .FALSE.
     IF ( NF90_Status /= NF90_NOERR ) THEN
       msg = 'Error closing output file - '//TRIM(NF90_STRERROR( NF90_Status ))
       CALL Write_Cleanup(); RETURN
     END IF

     ! Output an info message
     IF ( noisy ) THEN
       WRITE( msg,'("Number of channels written to ",a,": ",i0,1x)' ) &
              TRIM(Filename), n_Channels
       CALL Display_Message( ROUTINE_NAME, msg, INFORMATION )
     END IF

     ! DEALLOCATE outputs
     ! The number of layers can be different for different profiles
     DEALLOCATE( Sensor_Channel, &
                 n_Full_Streams, &
                 SSA_Max, &
                 SOD, &
                 Surface_Emissivity, &
                 Surface_Reflectivity, &
                 Up_Radiance, &
                 Down_Radiance, &
                 Down_Solar_Radiance, &
                 Surface_Planck_Radiance, &
                 Total_Cloud_Cover, &
                 R_clear, &
                 Tb_clear, &
                 Radiance, &
                 Brightness_Temperature, &
                 Solar_Irradiance, &
                 Stokes, &
                 Upwelling_Overcast_Radiance, &
                 Upwelling_Radiance, &
                 Layer_Optical_Depth, &
                 Single_Scatter_Albedo, &
                 STAT = alloc_stat )
     IF ( alloc_stat /= 0 ) THEN
       msg = 'Error deallocating RTSolution output arrays'
       CALL Display_Message( ROUTINE_NAME, msg, FAILURE )
       STOP
     END IF


   END DO Profile_Loop


  CONTAINS

    SUBROUTINE Write_CleanUp()
      IF ( File_Open( Filename ) ) THEN
        CLOSE( fid,STATUS=WRITE_ERROR_STATUS,IOSTAT=io_stat,IOMSG=io_msg )
        IF ( io_stat /= 0 ) &
          msg = TRIM(msg)//'; Error deleting output file during error cleanup - '//TRIM(io_msg)
      END IF
      err_stat = FAILURE
      CALL Display_Message( ROUTINE_NAME, msg, err_stat )
    END SUBROUTINE Write_CleanUp

  END FUNCTION CRTM_RTSolution_WriteFile_NetCDF


!##################################################################################
!##################################################################################
!##                                                                              ##
!##                          ## PRIVATE MODULE ROUTINES ##                       ##
!##                                                                              ##
!##################################################################################
!##################################################################################

!------------------------------------------------------------------------------
!
! NAME:
!   CRTM_RTSolution_Equal
!
! PURPOSE:
!   Elemental function to test the equality of two CRTM_RTSolution objects.
!   Used in OPERATOR(==) interface block.
!
! CALLING SEQUENCE:
!   is_equal = CRTM_RTSolution_Equal( x, y )
!
!     or
!
!   IF ( x == y ) THEN
!     ...
!   END IF
!
! OBJECTS:
!   x, y:          Two CRTM RTSolution objects to be compared.
!                  UNITS:      N/A
!                  TYPE:       CRTM_RTSolution_type
!                  DIMENSION:  Scalar or any rank
!                  ATTRIBUTES: INTENT(IN)
!
! FUNCTION RESULT:
!   is_equal:      Logical value indicating whether the inputs are equal.
!                  UNITS:      N/A
!                  TYPE:       LOGICAL
!                  DIMENSION:  Same as inputs.
!
!------------------------------------------------------------------------------

  ELEMENTAL FUNCTION CRTM_RTSolution_Equal( x, y ) RESULT( is_equal )
    TYPE(CRTM_RTSolution_type) , INTENT(IN)  :: x, y
    LOGICAL :: is_equal

    ! Setup
    is_equal = .FALSE.

    ! Check the structure association status
    IF ( CRTM_RTSolution_Associated(x) .NEQV. CRTM_RTSolution_Associated(y) ) RETURN

    ! Check scalars
    IF ( (x%n_Layers == y%n_Layers) .AND. &
         (x%Sensor_ID         == y%Sensor_ID        ) .AND. &
         (x%WMO_Satellite_ID  == y%WMO_Satellite_ID ) .AND. &
         (x%WMO_Sensor_ID     == y%WMO_Sensor_ID    ) .AND. &
         (x%Sensor_Channel    == y%Sensor_Channel   ) .AND. &
         (x%RT_Algorithm_Name == y%RT_Algorithm_Name) .AND. &
         (x%SOD                     .EqualTo. y%SOD                    ) .AND. &
         (x%Surface_Emissivity      .EqualTo. y%Surface_Emissivity     ) .AND. &
         (x%Surface_Reflectivity    .EqualTo. y%Surface_Reflectivity   ) .AND. &
         (x%Up_Radiance             .EqualTo. y%Up_Radiance            ) .AND. &
         (x%Down_Radiance           .EqualTo. y%Down_Radiance          ) .AND. &
         (x%Down_Solar_Radiance     .EqualTo. y%Down_Solar_Radiance    ) .AND. &
         (x%Surface_Planck_Radiance .EqualTo. y%Surface_Planck_Radiance) .AND. &
         (x%Total_Cloud_Cover       .EqualTo. y%Total_Cloud_Cover      ) .AND. &
         (x%R_clear                 .EqualTo. y%R_clear                ) .AND. &
         (x%Tb_clear                .EqualTo. y%Tb_clear               ) .AND. &
         (x%Radiance                .EqualTo. y%Radiance               ) .AND. &
         (x%Brightness_Temperature  .EqualTo. y%Brightness_Temperature ) ) &
      is_equal = .TRUE.


    ! Check arrays (which may or may not be allocated)
    IF ( CRTM_RTSolution_Associated(x) .AND. CRTM_RTSolution_Associated(y) ) THEN
      is_equal = is_equal .AND. &
                 ALL(x%Upwelling_Overcast_Radiance .EqualTo. y%Upwelling_Overcast_Radiance ) .AND. &
                 ALL(x%Upwelling_Radiance          .EqualTo. y%Upwelling_Radiance          ) .AND. &
                 ALL(x%Layer_Optical_Depth         .EqualTo. y%Layer_Optical_Depth         ) .AND. &
                 ALL(x%Reflectivity                .EqualTo. y%Reflectivity                ) .AND. &
                 ALL(x%Reflectivity_Attenuated       .EqualTo. y%Reflectivity_Attenuated       )
    END IF

  END FUNCTION CRTM_RTSolution_Equal


!--------------------------------------------------------------------------------
!
! NAME:
!   CRTM_RTSolution_Add
!
! PURPOSE:
!   Pure function to add two CRTM RTSolution objects.
!   Used in OPERATOR(+) interface block.
!
! CALLING SEQUENCE:
!   rtssum = CRTM_RTSolution_Add( rts1, rts2 )
!
!     or
!
!   rtssum = rts1 + rts2
!
!
! INPUTS:
!   rts1, rts2: The RTSolution objects to add.
!               UNITS:      N/A
!               TYPE:       CRTM_RTSolution_type
!               DIMENSION:  Scalar
!               ATTRIBUTES: INTENT(IN OUT)
!
! RESULT:
!   rtssum:     RTSolution object containing the summed components.
!               UNITS:      N/A
!               TYPE:       CRTM_RTSolution_type
!               DIMENSION:  Scalar
!
!--------------------------------------------------------------------------------

  ELEMENTAL FUNCTION CRTM_RTSolution_Add( rts1, rts2 ) RESULT( rtssum )
    TYPE(CRTM_RTSolution_type), INTENT(IN) :: rts1, rts2
    TYPE(CRTM_RTSolution_type) :: rtssum
    INTEGER :: k

    ! Check input
    ! ...If input structure association status different, do nothing
    IF ( CRTM_RTSolution_Associated(rts1) .NEQV. CRTM_RTSolution_Associated(rts2) ) RETURN
    ! ...If input structure for different sensors, do nothing
    IF ( (rts1%Sensor_ID         /= rts2%Sensor_ID        ) .AND. &
         (rts1%WMO_Satellite_ID  /= rts2%WMO_Satellite_ID ) .AND. &
         (rts1%WMO_Sensor_ID     /= rts2%WMO_Sensor_ID    ) .AND. &
         (rts1%Sensor_Channel    /= rts2%Sensor_Channel   ) ) RETURN

    ! Copy the first structure
    rtssum = rts1

    ! And add the second one's components to it
    ! ...Handle RT_Algorithm_Name
    rtssum%RT_Algorithm_Name = 'Addition'
    ! ...The scalar values
    rtssum%SOD                     = rtssum%SOD                     + rts2%SOD
    rtssum%Surface_Emissivity      = rtssum%Surface_Emissivity      + rts2%Surface_Emissivity
    rtssum%Surface_Reflectivity    = rtssum%Surface_Reflectivity    + rts2%Surface_Reflectivity
    rtssum%Up_Radiance             = rtssum%Up_Radiance             + rts2%Up_Radiance
    rtssum%Down_Radiance           = rtssum%Down_Radiance           + rts2%Down_Radiance
    rtssum%Down_Solar_Radiance     = rtssum%Down_Solar_Radiance     + rts2%Down_Solar_Radiance
    rtssum%Surface_Planck_Radiance = rtssum%Surface_Planck_Radiance + rts2%Surface_Planck_Radiance
    rtssum%Total_Cloud_Cover       = rtssum%Total_Cloud_Cover       + rts2%Total_Cloud_Cover
    rtssum%R_clear                 = rtssum%R_clear                 + rts2%R_clear
    rtssum%Tb_clear                = rtssum%Tb_clear                + rts2%Tb_clear
    rtssum%Radiance                = rtssum%Radiance                + rts2%Radiance
    rtssum%Brightness_Temperature  = rtssum%Brightness_Temperature  + rts2%Brightness_Temperature
    ! ...The arrays (which may or may not be allocated)
    IF ( CRTM_RTSolution_Associated(rts1) .AND. CRTM_RTSolution_Associated(rts2) ) THEN
      k = rts1%n_Layers
      rtssum%Upwelling_Overcast_Radiance(1:k)  = rtssum%Upwelling_Overcast_Radiance(1:k)  + &
                                                   rts2%Upwelling_Overcast_Radiance(1:k)

      rtssum%Upwelling_Radiance(1:k) = rtssum%Upwelling_Radiance(1:k) + &
                                         rts2%Upwelling_Radiance(1:k)

      rtssum%Layer_Optical_Depth(1:k) = rtssum%Layer_Optical_Depth(1:k) + &
                                          rts2%Layer_Optical_Depth(1:k)

      rtssum%Reflectivity(1:k) = rtssum%Reflectivity(1:k) + &
                                          rts2%Reflectivity(1:k)

      rtssum%Reflectivity_Attenuated(1:k) = rtssum%Reflectivity_Attenuated(1:k) + &
                                          rts2%Reflectivity_Attenuated(1:k)
    END IF

  END FUNCTION CRTM_RTSolution_Add


!--------------------------------------------------------------------------------
!
! NAME:
!   CRTM_RTSolution_Subtract
!
! PURPOSE:
!   Pure function to subtract two CRTM RTSolution objects.
!   Used in OPERATOR(-) interface block.
!
! CALLING SEQUENCE:
!   rtsdiff = CRTM_RTSolution_Subtract( rts1, rts2 )
!
!     or
!
!   rtsdiff = rts1 - rts2
!
!
! INPUTS:
!   rts1, rts2: The RTSolution objects to difference.
!               UNITS:      N/A
!               TYPE:       CRTM_RTSolution_type
!               DIMENSION:  Scalar
!               ATTRIBUTES: INTENT(IN OUT)
!
! RESULT:
!   rtsdiff:    RTSolution object containing the differenced components.
!               UNITS:      N/A
!               TYPE:       CRTM_RTSolution_type
!               DIMENSION:  Scalar
!
!--------------------------------------------------------------------------------

  ELEMENTAL FUNCTION CRTM_RTSolution_Subtract( rts1, rts2 ) RESULT( rtsdiff )
    TYPE(CRTM_RTSolution_type), INTENT(IN) :: rts1, rts2
    TYPE(CRTM_RTSolution_type) :: rtsdiff
    INTEGER :: k

    ! Check input
    ! ...If input structure association status different, do nothing
    IF ( CRTM_RTSolution_Associated(rts1) .NEQV. CRTM_RTSolution_Associated(rts2) ) RETURN
    ! ...If input structure for different sensors, do nothing
    IF ( (rts1%Sensor_ID         /= rts2%Sensor_ID        ) .AND. &
         (rts1%WMO_Satellite_ID  /= rts2%WMO_Satellite_ID ) .AND. &
         (rts1%WMO_Sensor_ID     /= rts2%WMO_Sensor_ID    ) .AND. &
         (rts1%Sensor_Channel    /= rts2%Sensor_Channel   ) ) RETURN

    ! Copy the first structure
    rtsdiff = rts1

    ! And subtract the second one's components from it
    ! ...Handle RT_Algorithm_Name
    rtsdiff%RT_Algorithm_Name = 'Subtraction'
    ! ...The scalar values
    rtsdiff%SOD                     = rtsdiff%SOD                     - rts2%SOD
    rtsdiff%Surface_Emissivity      = rtsdiff%Surface_Emissivity      - rts2%Surface_Emissivity
    rtsdiff%Surface_Reflectivity    = rtsdiff%Surface_Reflectivity    - rts2%Surface_Reflectivity
    rtsdiff%Up_Radiance             = rtsdiff%Up_Radiance             - rts2%Up_Radiance
    rtsdiff%Down_Radiance           = rtsdiff%Down_Radiance           - rts2%Down_Radiance
    rtsdiff%Down_Solar_Radiance     = rtsdiff%Down_Solar_Radiance     - rts2%Down_Solar_Radiance
    rtsdiff%Surface_Planck_Radiance = rtsdiff%Surface_Planck_Radiance - rts2%Surface_Planck_Radiance
    rtsdiff%Total_Cloud_Cover       = rtsdiff%Total_Cloud_Cover       - rts2%Total_Cloud_Cover
    rtsdiff%R_clear                 = rtsdiff%R_clear                 - rts2%R_clear
    rtsdiff%Tb_clear                = rtsdiff%Tb_clear                - rts2%Tb_clear
    rtsdiff%Radiance                = rtsdiff%Radiance                - rts2%Radiance
    rtsdiff%Brightness_Temperature  = rtsdiff%Brightness_Temperature  - rts2%Brightness_Temperature
    ! ...The arrays (which may or may not be allocated)
    IF ( CRTM_RTSolution_Associated(rts1) .AND. CRTM_RTSolution_Associated(rts2) ) THEN
      k = rts1%n_Layers
      rtsdiff%Upwelling_Overcast_Radiance(1:k)  = rtsdiff%Upwelling_Overcast_Radiance(1:k)  - &
                                                     rts2%Upwelling_Overcast_Radiance(1:k)

      rtsdiff%Upwelling_Radiance(1:k) = rtsdiff%Upwelling_Radiance(1:k) - &
                                           rts2%Upwelling_Radiance(1:k)

      rtsdiff%Layer_Optical_Depth(1:k) = rtsdiff%Layer_Optical_Depth(1:k) - &
                                            rts2%Layer_Optical_Depth(1:k)

      rtsdiff%Reflectivity(1:k) = rtsdiff%Reflectivity(1:k) - &
                                            rts2%Reflectivity(1:k)

      rtsdiff%Reflectivity_Attenuated(1:k) = rtsdiff%Reflectivity_Attenuated(1:k) - &
                                            rts2%Reflectivity_Attenuated(1:k)
    END IF

  END FUNCTION CRTM_RTSolution_Subtract


!--------------------------------------------------------------------------------
!
! NAME:
!   CRTM_RTSolution_Exponent
!
! PURPOSE:
!   Elemental utility function to raise the components of a CRTM RTSolution
!   object to the supplied integer power
!
!   Used to compute RTSolution statistics
!
! CALLING SEQUENCE:
!   rts_power = CRTM_RTSolution_Exponent( rts, power )
!
! OBJECTS:
!   rts:          RTSolution structure which is to have its members values
!                 raised to an integer power.
!                 UNITS:      N/A
!                 TYPE:       CRTM_RTSolution_type
!                 DIMENSION:  Scalar or any rank
!                 ATTRIBUTES: INTENT(IN)
!
! INPUTS:
!   power:        Exponent power to be used.
!                 UNITS:      N/A
!                 TYPE:       INRTGER
!                 DIMENSION:  Same as input rts object
!                 ATTRIBUTES: INTENT(IN)
!
! FUNCTION RESULT:
!   rts_power:    RTSolution structure containing the exponent result.
!                 UNITS:      N/A
!                 TYPE:       CRTM_RTSolution_type
!                 DIMENSION:  Same as input rts object
!
!--------------------------------------------------------------------------------

  ELEMENTAL FUNCTION CRTM_RTSolution_Exponent( rts, power ) RESULT( rts_power )
    TYPE(CRTM_RTSolution_type), INTENT(IN) :: rts
    INTEGER                   , INTENT(IN) :: power
    TYPE(CRTM_RTSolution_type) :: rts_power
    INTEGER :: k

    ! Copy the structure
    rts_power = rts

    ! Raise the components to the supplied power
    ! ...Handle RT_Algorithm_Name
    rts_power%RT_Algorithm_Name = 'Exponent'
    ! ...The scalar values
    rts_power%SOD                     = (rts_power%SOD                    )**power
    rts_power%Surface_Emissivity      = (rts_power%Surface_Emissivity     )**power
    rts_power%Surface_Reflectivity    = (rts_power%Surface_Reflectivity   )**power
    rts_power%Up_Radiance             = (rts_power%Up_Radiance            )**power
    rts_power%Down_Radiance           = (rts_power%Down_Radiance          )**power
    rts_power%Down_Solar_Radiance     = (rts_power%Down_Solar_Radiance    )**power
    rts_power%Surface_Planck_Radiance = (rts_power%Surface_Planck_Radiance)**power
    rts_power%Total_Cloud_Cover       = (rts_power%Total_Cloud_Cover      )**power
    rts_power%R_clear                 = (rts_power%R_clear                )**power
    rts_power%Tb_clear                = (rts_power%Tb_clear               )**power
    rts_power%Radiance                = (rts_power%Radiance               )**power
    rts_power%Brightness_Temperature  = (rts_power%Brightness_Temperature )**power
    ! ...The arrays (which may or may not be allocated)
    IF ( CRTM_RTSolution_Associated(rts) ) THEN
      k = rts%n_Layers
      rts_power%Upwelling_Overcast_Radiance(1:k) = (rts_power%Upwelling_Overcast_Radiance(1:k))**power
      rts_power%Upwelling_Radiance(1:k)          = (rts_power%Upwelling_Radiance(1:k)         )**power
      rts_power%Layer_Optical_Depth(1:k)         = (rts_power%Layer_Optical_Depth(1:k)        )**power
      rts_power%Reflectivity(1:k)                = (rts_power%Reflectivity(1:k)               )**power
      rts_power%Reflectivity_Attenuated(1:k)       = (rts_power%Reflectivity_Attenuated(1:k)      )**power
    END IF

  END FUNCTION CRTM_RTSolution_Exponent


!--------------------------------------------------------------------------------
!
! NAME:
!   CRTM_RTSolution_Normalise
!
! PURPOSE:
!   Elemental utility function to normalise the components of
!   a CRTM RTSolution object.
!
!   Used to compute RTSolution statistics
!
! CALLING SEQUENCE:
!   rts_normal = CRTM_RTSolution_Normalise( rts, factor )
!
! OBJECTS:
!   rts:          RTSolution structure which is to have its members values
!                 normalised.
!                 UNITS:      N/A
!                 TYPE:       CRTM_RTSolution_type
!                 DIMENSION:  Scalar or any rank
!                 ATTRIBUTES: INTENT(IN)
!
! INPUTS:
!   factor:       Normalisation factor to be used.
!                 UNITS:      N/A
!                 TYPE:       REAL(fp)
!                 DIMENSION:  Same as input rts object
!                 ATTRIBUTES: INTENT(IN)
!
! FUNCTION RESULT:
!   rts_normal:   RTSolution structure containing the normalised input
!                 object.
!                 UNITS:      N/A
!                 TYPE:       CRTM_RTSolution_type
!                 DIMENSION:  Same as input rts object
!
!--------------------------------------------------------------------------------

  ELEMENTAL FUNCTION CRTM_RTSolution_Normalise( rts, factor ) RESULT( rts_normal )
    TYPE(CRTM_RTSolution_type), INTENT(IN) :: rts
    REAL(fp)                  , INTENT(IN) :: factor
    TYPE(CRTM_RTSolution_type) :: rts_normal
    INTEGER :: k

    ! Copy the structure
    rts_normal = rts

    ! Raise the components to the supplied normal
    ! ...Handle RT_Algorithm_Name
    rts_normal%RT_Algorithm_Name = 'Normalise'
    ! ...The scalar values
    rts_normal%SOD                     = rts_normal%SOD                    /factor
    rts_normal%Surface_Emissivity      = rts_normal%Surface_Emissivity     /factor
    rts_normal%Surface_Reflectivity    = rts_normal%Surface_Reflectivity   /factor
    rts_normal%Up_Radiance             = rts_normal%Up_Radiance            /factor
    rts_normal%Down_Radiance           = rts_normal%Down_Radiance          /factor
    rts_normal%Down_Solar_Radiance     = rts_normal%Down_Solar_Radiance    /factor
    rts_normal%Surface_Planck_Radiance = rts_normal%Surface_Planck_Radiance/factor
    rts_normal%Total_Cloud_Cover       = rts_normal%Total_Cloud_Cover      /factor
    rts_normal%R_clear                 = rts_normal%R_clear                /factor
    rts_normal%Tb_clear                = rts_normal%Tb_clear               /factor
    rts_normal%Radiance                = rts_normal%Radiance               /factor
    rts_normal%Brightness_Temperature  = rts_normal%Brightness_Temperature /factor
    ! ...The arrays (which may or may not be allocated)
    IF ( CRTM_RTSolution_Associated(rts) ) THEN
      k = rts%n_Layers
      rts_normal%Upwelling_Overcast_Radiance(1:k) = rts_normal%Upwelling_Overcast_Radiance(1:k)/factor
      rts_normal%Upwelling_Radiance(1:k)          = rts_normal%Upwelling_Radiance(1:k)         /factor
      rts_normal%Layer_Optical_Depth(1:k)         = rts_normal%Layer_Optical_Depth(1:k)        /factor
      rts_normal%Reflectivity(1:k)                = rts_normal%Reflectivity(1:k)               /factor
      rts_normal%Reflectivity_Attenuated(1:k)       = rts_normal%Reflectivity_Attenuated(1:k)      /factor
    END IF

  END FUNCTION CRTM_RTSolution_Normalise


!--------------------------------------------------------------------------------
!
! NAME:
!   CRTM_RTSolution_Sqrt
!
! PURPOSE:
!   Elemental utility function to compute the SQRT() of the components of
!   a CRTM RTSolution object.
!
!   Used to compute RTSolution statistics
!
! CALLING SEQUENCE:
!   rts_sqrt = CRTM_RTSolution_Sqrt( rts )
!
! OBJECTS:
!   rts:          RTSolution structure which is to have the square root
!                 taken of its member's vales.
!                 UNITS:      N/A
!                 TYPE:       CRTM_RTSolution_type
!                 DIMENSION:  Scalar or any rank
!                 ATTRIBUTES: INTENT(IN)
!
! FUNCTION RESULT:
!   rts_sqrt:     RTSolution structure containing the square root of the
!                 input object.
!                 UNITS:      N/A
!                 TYPE:       CRTM_RTSolution_type
!                 DIMENSION:  Same as input rts object
!
!--------------------------------------------------------------------------------

  ELEMENTAL FUNCTION CRTM_RTSolution_Sqrt( rts ) RESULT( rts_sqrt )
    TYPE(CRTM_RTSolution_type), INTENT(IN) :: rts
    TYPE(CRTM_RTSolution_type) :: rts_sqrt
    INTEGER :: k

    ! Copy the structure
    rts_sqrt = rts

    ! Raise the components to the supplied normal
    ! ...Handle RT_Algorithm_Name
    rts_sqrt%RT_Algorithm_Name = 'Square root'
    ! ...The scalar values
    rts_sqrt%SOD                     = SQRT(rts_sqrt%SOD                    )
    rts_sqrt%Surface_Emissivity      = SQRT(rts_sqrt%Surface_Emissivity     )
    rts_sqrt%Surface_Reflectivity    = SQRT(rts_sqrt%Surface_Reflectivity   )
    rts_sqrt%Up_Radiance             = SQRT(rts_sqrt%Up_Radiance            )
    rts_sqrt%Down_Radiance           = SQRT(rts_sqrt%Down_Radiance          )
    rts_sqrt%Down_Solar_Radiance     = SQRT(rts_sqrt%Down_Solar_Radiance    )
    rts_sqrt%Surface_Planck_Radiance = SQRT(rts_sqrt%Surface_Planck_Radiance)
    rts_sqrt%Total_Cloud_Cover       = SQRT(rts_sqrt%Total_Cloud_Cover      )
    rts_sqrt%R_clear                 = SQRT(rts_sqrt%R_clear                )
    rts_sqrt%Tb_clear                = SQRT(rts_sqrt%Tb_clear               )
    rts_sqrt%Radiance                = SQRT(rts_sqrt%Radiance               )
    rts_sqrt%Brightness_Temperature  = SQRT(rts_sqrt%Brightness_Temperature )
    ! ...The arrays (which may or may not be allocated)
    IF ( CRTM_RTSolution_Associated(rts) ) THEN
      k = rts%n_Layers
      rts_sqrt%Upwelling_Overcast_Radiance(1:k) = SQRT(rts_sqrt%Upwelling_Overcast_Radiance(1:k))
      rts_sqrt%Upwelling_Radiance(1:k)          = SQRT(rts_sqrt%Upwelling_Radiance(1:k)         )
      rts_sqrt%Layer_Optical_Depth(1:k)         = SQRT(rts_sqrt%Layer_Optical_Depth(1:k)        )
      rts_sqrt%Reflectivity(1:k)                = SQRT(rts_sqrt%Reflectivity(1:k)               )
      rts_sqrt%Reflectivity_Attenuated(1:k)       = SQRT(rts_sqrt%Reflectivity_Attenuated(1:k)      )
    END IF

  END FUNCTION CRTM_RTSolution_Sqrt


!
! NAME:
!   Read_Record
!
! PURPOSE:
!   Utility function to read a single RTSolution data record
!

  FUNCTION Read_Record( &
    fid, &  ! Input
    rts) &  ! Output
  RESULT( err_stat )
    ! Arguments
    INTEGER,                    INTENT(IN)  :: fid
    TYPE(CRTM_RTSolution_type), INTENT(OUT) :: rts
    ! Function result
    INTEGER :: err_stat
    ! Function parameters
    CHARACTER(*), PARAMETER :: ROUTINE_NAME = 'CRTM_RTSolution_ReadFile(Record)'
    ! Function variables
    CHARACTER(ML) :: msg
    CHARACTER(ML) :: io_msg
    INTEGER :: io_stat
    INTEGER :: n_layers

    ! Set up
    err_stat = SUCCESS


    ! Read the dimensions
    READ( fid,IOSTAT=io_stat,IOMSG=io_msg ) n_layers
    IF ( io_stat /= 0 ) THEN
      msg = 'Error reading dimensions - '//TRIM(io_msg)
      CALL Read_Record_Cleanup(); RETURN
    END IF


    ! Allocate the RTSolution structure if necessary
    IF ( n_layers > 0 ) THEN
      CALL CRTM_RTSolution_Create( rts, n_layers )
      IF ( .NOT. CRTM_RTSolution_Associated( rts ) ) THEN
        msg = 'Error creating output object.'
        CALL Read_Record_Cleanup(); RETURN
      END IF
    END IF


    ! Read the sensor info
    READ( fid,IOSTAT=io_stat,IOMSG=io_msg ) &
      rts%Sensor_Id       , &
      rts%WMO_Satellite_Id, &
      rts%WMO_Sensor_Id   , &
      rts%Sensor_Channel
    IF ( io_stat /= 0 ) THEN
      msg = 'Error reading sensor information - '//TRIM(io_msg)
      CALL Read_Record_Cleanup(); RETURN
    END IF


    ! Read the RT algorithm name
    READ( fid,IOSTAT=io_stat,IOMSG=io_msg ) &
      rts%RT_Algorithm_Name
    IF ( io_stat /= 0 ) THEN
      msg = 'Error reading RT Algorithm Name'//TRIM(io_msg)
      CALL Read_Record_Cleanup(); RETURN
    END IF


    ! Read the forward radiative transfer intermediate results
    READ( fid,IOSTAT=io_stat,IOMSG=io_msg ) &
      rts%SOD                    , &
      rts%Surface_Emissivity     , &
      rts%Surface_Reflectivity   , &
      rts%Up_Radiance            , &
      rts%Down_Radiance          , &
      rts%Down_Solar_Radiance    , &
      rts%Surface_Planck_Radiance, &
      rts%Total_Cloud_Cover      , &
      rts%R_clear                , &
      rts%Tb_clear
    IF ( io_stat /= 0 ) THEN
      msg = 'Error reading scalar intermediate results - '//TRIM(io_msg)
      CALL Read_Record_Cleanup(); RETURN
    END IF
    IF ( n_Layers > 0 ) THEN
      READ( fid,IOSTAT=io_stat,IOMSG=io_msg ) &
        rts%Upwelling_Overcast_Radiance , &
        rts%Upwelling_Radiance, &
        rts%Layer_Optical_Depth, &
        rts%Reflectivity, &
        rts%Reflectivity_Attenuated
      IF ( io_stat /= 0 ) THEN
        msg = 'Error reading array intermediate results - '//TRIM(io_msg)
        CALL Read_Record_Cleanup(); RETURN
      END IF
    END IF


    ! Read the radiative transfer results
    READ( fid,IOSTAT=io_stat,IOMSG=io_msg ) &
      rts%Radiance              , &
      rts%Brightness_Temperature, &
      rts%Solar_Irradiance      , &
      rts%Stokes
    IF ( io_stat /= 0 ) THEN
      msg = 'Error reading result data - '//TRIM(io_msg)
      CALL Read_Record_Cleanup(); RETURN
    END IF

  CONTAINS

    SUBROUTINE Read_Record_Cleanup()
      CALL CRTM_RTSolution_Destroy( rts )
      CLOSE( fid,IOSTAT=io_stat,IOMSG=io_msg )
      IF ( io_stat /= SUCCESS ) &
        msg = TRIM(msg)//'; Error closing file during error cleanup - '//TRIM(io_msg)
      err_stat = FAILURE
      CALL Display_Message( ROUTINE_NAME, msg, err_stat )
    END SUBROUTINE Read_Record_Cleanup

  END FUNCTION Read_Record


!
! NAME:
!   Write_Record
!
! PURPOSE:
!   Function to write a single RTSolution data record
!

  FUNCTION Write_Record( &
    fid, &  ! Input
    rts) &  ! Input
  RESULT( err_stat )
    ! Arguments
    INTEGER,                    INTENT(IN) :: fid
    TYPE(CRTM_RTSolution_type), INTENT(IN) :: rts
    ! Function result
    INTEGER :: err_stat
    ! Function parameters
    CHARACTER(*), PARAMETER :: ROUTINE_NAME = 'CRTM_RTSolution_WriteFile(Record)'
    ! Function variables
    CHARACTER(ML) :: msg
    CHARACTER(ML) :: io_msg
    INTEGER :: io_stat

    ! Set up
    err_stat = SUCCESS


    ! Write the data dimensions
    WRITE( fid,IOSTAT=io_stat,IOMSG=io_msg ) rts%n_Layers
    IF ( io_stat /= 0 ) THEN
      msg = 'Error writing dimensions - '//TRIM(io_msg)
      CALL Write_Record_Cleanup(); RETURN
    END IF


    ! Write the sensor info
    WRITE( fid,IOSTAT=io_stat,IOMSG=io_msg ) &
      rts%Sensor_Id       , &
      rts%WMO_Satellite_Id, &
      rts%WMO_Sensor_Id   , &
      rts%Sensor_Channel
    IF ( io_stat /= 0 ) THEN
      msg = 'Error writing sensor information - '//TRIM(io_msg)
      CALL Write_Record_Cleanup(); RETURN
    END IF


    ! Write the RT algorithm name
    WRITE( fid,IOSTAT=io_stat,IOMSG=io_msg ) &
      rts%RT_Algorithm_Name
    IF ( io_stat /= 0 ) THEN
      msg = 'Error writing RT Algorithm Name'//TRIM(io_msg)
      CALL Write_Record_Cleanup(); RETURN
    END IF


    ! Write the forward radiative transfer intermediate results
    WRITE( fid,IOSTAT=io_stat,IOMSG=io_msg ) &
      rts%SOD                    , &
      rts%Surface_Emissivity     , &
      rts%Surface_Reflectivity   , &
      rts%Up_Radiance            , &
      rts%Down_Radiance          , &
      rts%Down_Solar_Radiance    , &
      rts%Surface_Planck_Radiance, &
      rts%Total_Cloud_Cover      , &
      rts%R_clear                , &
      rts%Tb_clear
    IF ( io_stat /= 0 ) THEN
      msg = 'Error writing scalar intermediate results - '//TRIM(io_msg)
      CALL Write_Record_Cleanup(); RETURN
    END IF
    IF ( rts%n_Layers > 0 ) THEN
      WRITE( fid,IOSTAT=io_stat,IOMSG=io_msg ) &
        rts%Upwelling_Overcast_Radiance , &
        rts%Upwelling_Radiance, &
        rts%Layer_Optical_Depth, &
        rts%Reflectivity, &
        rts%Reflectivity_Attenuated
      IF ( io_stat /= 0 ) THEN
        msg = 'Error writing array intermediate results - '//TRIM(io_msg)
        CALL Write_Record_Cleanup(); RETURN
      END IF
    END IF


    ! Write the radiative transfer results
    WRITE( fid,IOSTAT=io_stat,IOMSG=io_msg ) &
      rts%Radiance              , &
      rts%Brightness_Temperature, &
      rts%Solar_Irradiance      , &
      rts%Stokes
    IF ( io_stat /= 0 ) THEN
      msg = 'Error writing result data - '//TRIM(io_msg)
      CALL Write_Record_Cleanup(); RETURN
    END IF

  CONTAINS

    SUBROUTINE Write_Record_Cleanup()
      CLOSE( fid,STATUS=WRITE_ERROR_STATUS,IOSTAT=io_stat,IOMSG=io_msg )
      IF ( io_stat /= 0 ) &
        msg = TRIM(msg)//'; Error closing file during error cleanup - '//TRIM(io_msg)
      err_stat = FAILURE
      CALL Display_Message( ROUTINE_NAME, msg, err_stat )
    END SUBROUTINE Write_Record_Cleanup

  END FUNCTION Write_Record



  FUNCTION CreateFile_netCDF( &
    Filename     , &  ! Input
    n_Layers     , &  ! Input
    n_Channels   , &  ! Input
    n_Stokes     , &  ! Input
    SENSOR_ID    , &  ! Input
    FileId       ) &  ! Output
  RESULT( err_stat )
    ! Arguments
    CHARACTER(*),           INTENT(IN)  :: Filename
    CHARACTER(*),           INTENT(IN)  :: SENSOR_ID
    INTEGER     ,           INTENT(IN)  :: n_Layers
    INTEGER     ,           INTENT(IN)  :: n_Channels
    INTEGER     ,           INTENT(IN)  :: n_Stokes
    ! Function result
    INTEGER :: err_stat
    ! Local parameters
    CHARACTER(*), PARAMETER :: ROUTINE_NAME = 'CRTM_RTSolution_WriteFile(netCDF)'
    ! Local variables
    CHARACTER(ML) :: msg
    LOGICAL :: Close_File
    INTEGER :: NF90_Status
    INTEGER :: n_Layers_DimID
    INTEGER :: n_Channels_DimID
    INTEGER :: n_Stokes_DimID
    INTEGER :: tnsl_DimID
    INTEGER :: varID
    INTEGER :: FileId
    INTEGER :: Put_Status(2)

    ! Setup
    err_stat = SUCCESS
    Close_File = .FALSE.

    ! Create the data file
    NF90_Status = NF90_CREATE( Filename,NF90_CLOBBER,FileId )
    IF ( NF90_Status /= NF90_NOERR ) THEN
      msg = 'Error creating '//TRIM(Filename)//' - '//TRIM(NF90_STRERROR( NF90_Status ))
      CALL Create_Cleanup(); RETURN
    END IF
    ! ...Close the file if any error from here on
    Close_File = .TRUE.

    ! Define the dimensions
    ! ...Number of Layers
    NF90_Status = NF90_DEF_DIM( FileID,LAYER_DIMNAME,n_Layers,n_Layers_DimID )
    IF ( NF90_Status /= NF90_NOERR ) THEN
      msg = 'Error defining '//LAYER_DIMNAME//' dimension in '//&
            TRIM(Filename)//' - '//TRIM(NF90_STRERROR( NF90_Status ))
      CALL Create_Cleanup(); RETURN
    END IF
    ! ...Number of Channel
    NF90_Status = NF90_DEF_DIM( FileID,CHANNEL_DIMNAME,n_Channels,n_Channels_DimID )
    IF ( NF90_Status /= NF90_NOERR ) THEN
      msg = 'Error defining '//CHANNEL_DIMNAME//' dimension in '//&
            TRIM(Filename)//' - '//TRIM(NF90_STRERROR( NF90_Status ))
      CALL Create_Cleanup(); RETURN
    END IF
    ! ...Number of Stokes
    NF90_Status = NF90_DEF_DIM( FileID,STOKE_DIMNAME,n_Stokes,n_Stokes_DimID )
    IF ( NF90_Status /= NF90_NOERR ) THEN
      msg = 'Error defining '//STOKE_DIMNAME//' dimension in '//&
            TRIM(Filename)//' - '//TRIM(NF90_STRERROR( NF90_Status ))
      CALL Create_Cleanup(); RETURN
    END IF

    ! Write the global attributes
    NF90_Status = NF90_PUT_ATT( FileId, NF90_GLOBAL,TRIM(SENSOR_ID_GATTNAME),SENSOR_ID )
    IF ( NF90_Status /= NF90_NOERR ) THEN
      msg = 'Error setting '//SENSOR_ID_GATTNAME//' global attribute in '//&
            TRIM(Filename)//' - '//TRIM(NF90_STRERROR( NF90_Status ))
      CALL Create_Cleanup(); RETURN
    END IF

    ! ...Channel variable
    NF90_Status = NF90_DEF_VAR( FileID, &
      CHANNEL_VARNAME, &
      INT_TYPE, &
      dimIDs=(/n_Channels_DimID/), &
      varID=VarID )
    IF ( NF90_Status /= NF90_NOERR ) THEN
      msg = 'Error defining '//CHANNEL_VARNAME//' variable in '//&
            TRIM(Filename)//' - '//TRIM(NF90_STRERROR( NF90_Status ))
      CALL Create_Cleanup(); RETURN
    END IF
    Put_Status(1) = NF90_PUT_ATT( FileID,VarID,UNITS_ATTNAME      ,CHANNEL_UNITS)
    Put_Status(2) = NF90_PUT_ATT( FileID,VarID,FILLVALUE_ATTNAME  ,FILL_INT     )
    IF ( ANY(Put_Status /= NF90_NOERR) ) THEN
      msg = 'Error writing '//CHANNEL_VARNAME//' variable attributes to '//TRIM(Filename)
      CALL Create_Cleanup(); RETURN
    END IF

    ! TBD
    ! ...RT_Algorithm_Name variable
    ! ...Scattering_Flag variable

    ! ...n_Full_Streams variable
    NF90_Status = NF90_DEF_VAR( FileID, &
      STREAM_VARNAME, &
      INT_TYPE, &
      dimIDs=(/n_Channels_DimID/), &
      varID=VarID )
    IF ( NF90_Status /= NF90_NOERR ) THEN
      msg = 'Error defining '//STREAM_VARNAME//' variable in '//&
            TRIM(Filename)//' - '//TRIM(NF90_STRERROR( NF90_Status ))
      CALL Create_Cleanup(); RETURN
    END IF
    Put_Status(1) = NF90_PUT_ATT( FileID,VarID,UNITS_ATTNAME      ,STREAM_UNITS)
    Put_Status(2) = NF90_PUT_ATT( FileID,VarID,FILLVALUE_ATTNAME  ,FILL_INT    )
    IF ( ANY(Put_Status /= NF90_NOERR) ) THEN
      msg = 'Error writing '//STREAM_VARNAME//' variable attributes to '//TRIM(Filename)
      CALL Create_Cleanup(); RETURN
    END IF

    ! ...SSA_Max variable
    NF90_Status = NF90_DEF_VAR( FileID, &
      SSAMAX_VARNAME, &
      FLOAT_TYPE, &
      dimIDs=(/n_Channels_DimID/), &
      varID=VarID )
    IF ( NF90_Status /= NF90_NOERR ) THEN
      msg = 'Error defining '//STREAM_VARNAME//' variable in '//&
            TRIM(Filename)//' - '//TRIM(NF90_STRERROR( NF90_Status ))
      CALL Create_Cleanup(); RETURN
    END IF
    Put_Status(1) = NF90_PUT_ATT( FileID,VarID,UNITS_ATTNAME      ,SSA_UNITS  )
    Put_Status(2) = NF90_PUT_ATT( FileID,VarID,FILLVALUE_ATTNAME  ,FILL_FLOAT )
    IF ( ANY(Put_Status /= NF90_NOERR) ) THEN
      msg = 'Error writing '//SSAMAX_VARNAME//' variable attributes to '//TRIM(Filename)
      CALL Create_Cleanup(); RETURN
    END IF

    ! ...SOD variable
    NF90_Status = NF90_DEF_VAR( FileID, &
      SOD_VARNAME, &
      FLOAT_TYPE, &
      dimIDs=(/n_Channels_DimID/), &
      varID=VarID )
    IF ( NF90_Status /= NF90_NOERR ) THEN
      msg = 'Error defining '//SOD_VARNAME//' variable in '//&
            TRIM(Filename)//' - '//TRIM(NF90_STRERROR( NF90_Status ))
      CALL Create_Cleanup(); RETURN
    END IF
    Put_Status(1) = NF90_PUT_ATT( FileID,VarID,UNITS_ATTNAME      ,OD_UNITS   )
    Put_Status(2) = NF90_PUT_ATT( FileID,VarID,FILLVALUE_ATTNAME  ,FILL_FLOAT )
    IF ( ANY(Put_Status /= NF90_NOERR) ) THEN
      msg = 'Error writing '//SOD_VARNAME//' variable attributes to '//TRIM(Filename)
      CALL Create_Cleanup(); RETURN
    END IF

    ! ...Surface_Emissivity variable
    NF90_Status = NF90_DEF_VAR( FileID, &
      SEMIS_VARNAME, &
      FLOAT_TYPE, &
      dimIDs=(/n_Channels_DimID/), &
      varID=VarID )
    IF ( NF90_Status /= NF90_NOERR ) THEN
      msg = 'Error defining '//SEMIS_VARNAME//' variable in '//&
            TRIM(Filename)//' - '//TRIM(NF90_STRERROR( NF90_Status ))
      CALL Create_Cleanup(); RETURN
    END IF
    Put_Status(1) = NF90_PUT_ATT( FileID,VarID,UNITS_ATTNAME      ,SEMIS_UNITS )
    Put_Status(2) = NF90_PUT_ATT( FileID,VarID,FILLVALUE_ATTNAME  ,FILL_FLOAT  )
    IF ( ANY(Put_Status /= NF90_NOERR) ) THEN
      msg = 'Error writing '//SEMIS_VARNAME//' variable attributes to '//TRIM(Filename)
      CALL Create_Cleanup(); RETURN
    END IF

    ! ...Surface_Reflectivity variable
    NF90_Status = NF90_DEF_VAR( FileID, &
      SREFL_VARNAME, &
      FLOAT_TYPE, &
      dimIDs=(/n_Channels_DimID/), &
      varID=VarID )
    IF ( NF90_Status /= NF90_NOERR ) THEN
      msg = 'Error defining '//SREFL_VARNAME//' variable in '//&
            TRIM(Filename)//' - '//TRIM(NF90_STRERROR( NF90_Status ))
      CALL Create_Cleanup(); RETURN
    END IF
    Put_Status(1) = NF90_PUT_ATT( FileID,VarID,UNITS_ATTNAME      ,SREFL_UNITS )
    Put_Status(2) = NF90_PUT_ATT( FileID,VarID,FILLVALUE_ATTNAME  ,FILL_FLOAT  )
    IF ( ANY(Put_Status /= NF90_NOERR) ) THEN
      msg = 'Error writing '//SREFL_VARNAME//' variable attributes to '//TRIM(Filename)
      CALL Create_Cleanup(); RETURN
    END IF

    ! ...Up_Radiance variable
    NF90_Status = NF90_DEF_VAR( FileID, &
      UPR_VARNAME, &
      FLOAT_TYPE, &
      dimIDs=(/n_Channels_DimID/), &
      varID=VarID )
    IF ( NF90_Status /= NF90_NOERR ) THEN
      msg = 'Error defining '//UPR_VARNAME//' variable in '//&
            TRIM(Filename)//' - '//TRIM(NF90_STRERROR( NF90_Status ))
      CALL Create_Cleanup(); RETURN
    END IF
    Put_Status(1) = NF90_PUT_ATT( FileID,VarID,UNITS_ATTNAME      ,RAD_UNITS )
    Put_Status(2) = NF90_PUT_ATT( FileID,VarID,FILLVALUE_ATTNAME  ,FILL_FLOAT)
    IF ( ANY(Put_Status /= NF90_NOERR) ) THEN
      msg = 'Error writing '//UPR_VARNAME//' variable attributes to '//TRIM(Filename)
      CALL Create_Cleanup(); RETURN
    END IF

    ! ...Down_Radiance variable
    NF90_Status = NF90_DEF_VAR( FileID, &
      DWNR_VARNAME, &
      FLOAT_TYPE, &
      dimIDs=(/n_Channels_DimID/), &
      varID=VarID )
    IF ( NF90_Status /= NF90_NOERR ) THEN
      msg = 'Error defining '//DWNR_VARNAME//' variable in '//&
            TRIM(Filename)//' - '//TRIM(NF90_STRERROR( NF90_Status ))
      CALL Create_Cleanup(); RETURN
    END IF
    Put_Status(1) = NF90_PUT_ATT( FileID,VarID,UNITS_ATTNAME      ,RAD_UNITS )
    Put_Status(2) = NF90_PUT_ATT( FileID,VarID,FILLVALUE_ATTNAME  ,FILL_FLOAT)
    IF ( ANY(Put_Status /= NF90_NOERR) ) THEN
      msg = 'Error writing '//DWNR_VARNAME//' variable attributes to '//TRIM(Filename)
      CALL Create_Cleanup(); RETURN
    END IF

    ! ...Down_Solar_Radiance variable
    NF90_Status = NF90_DEF_VAR( FileID, &
      DWNSOLARR_VARNAME, &
      FLOAT_TYPE, &
      dimIDs=(/n_Channels_DimID/), &
      varID=VarID )
    IF ( NF90_Status /= NF90_NOERR ) THEN
      msg = 'Error defining '//DWNSOLARR_VARNAME//' variable in '//&
            TRIM(Filename)//' - '//TRIM(NF90_STRERROR( NF90_Status ))
      CALL Create_Cleanup(); RETURN
    END IF
    Put_Status(1) = NF90_PUT_ATT( FileID,VarID,UNITS_ATTNAME      ,RAD_UNITS )
    Put_Status(2) = NF90_PUT_ATT( FileID,VarID,FILLVALUE_ATTNAME  ,FILL_FLOAT  )
    IF ( ANY(Put_Status /= NF90_NOERR) ) THEN
      msg = 'Error writing '//DWNSOLARR_VARNAME//' variable attributes to '//TRIM(Filename)
      CALL Create_Cleanup(); RETURN
    END IF

    ! ...Surface_Planck_Radiance variable
    NF90_Status = NF90_DEF_VAR( FileID, &
      SPR_VARNAME, &
      FLOAT_TYPE, &
      dimIDs=(/n_Channels_DimID/), &
      varID=VarID )
    IF ( NF90_Status /= NF90_NOERR ) THEN
      msg = 'Error defining '//SPR_VARNAME//' variable in '//&
            TRIM(Filename)//' - '//TRIM(NF90_STRERROR( NF90_Status ))
      CALL Create_Cleanup(); RETURN
    END IF
    Put_Status(1) = NF90_PUT_ATT( FileID,VarID,UNITS_ATTNAME      ,RAD_UNITS )
    Put_Status(2) = NF90_PUT_ATT( FileID,VarID,FILLVALUE_ATTNAME  ,FILL_FLOAT  )
    IF ( ANY(Put_Status /= NF90_NOERR) ) THEN
      msg = 'Error writing '//SPR_VARNAME//' variable attributes to '//TRIM(Filename)
      CALL Create_Cleanup(); RETURN
    END IF

    ! ...Total_Cloud_Cover variable
    NF90_Status = NF90_DEF_VAR( FileID, &
      TCC_VARNAME, &
      FLOAT_TYPE, &
      dimIDs=(/n_Channels_DimID/), &
      varID=VarID )
    IF ( NF90_Status /= NF90_NOERR ) THEN
      msg = 'Error defining '//TCC_VARNAME//' variable in '//&
            TRIM(Filename)//' - '//TRIM(NF90_STRERROR( NF90_Status ))
      CALL Create_Cleanup(); RETURN
    END IF
    Put_Status(1) = NF90_PUT_ATT( FileID,VarID,UNITS_ATTNAME      ,TCC_UNITS )
    Put_Status(2) = NF90_PUT_ATT( FileID,VarID,FILLVALUE_ATTNAME  ,FILL_FLOAT  )
    IF ( ANY(Put_Status /= NF90_NOERR) ) THEN
      msg = 'Error writing '//TCC_VARNAME//' variable attributes to '//TRIM(Filename)
      CALL Create_Cleanup(); RETURN
    END IF

    ! ...R_clear variable
    NF90_Status = NF90_DEF_VAR( FileID, &
      RCLEAR_VARNAME, &
      FLOAT_TYPE, &
      dimIDs=(/n_Channels_DimID/), &
      varID=VarID )
    IF ( NF90_Status /= NF90_NOERR ) THEN
      msg = 'Error defining '//RCLEAR_VARNAME//' variable in '//&
            TRIM(Filename)//' - '//TRIM(NF90_STRERROR( NF90_Status ))
      CALL Create_Cleanup(); RETURN
    END IF
    Put_Status(1) = NF90_PUT_ATT( FileID,VarID,UNITS_ATTNAME      ,RCLEAR_UNITS )
    Put_Status(2) = NF90_PUT_ATT( FileID,VarID,FILLVALUE_ATTNAME  ,FILL_FLOAT   )
    IF ( ANY(Put_Status /= NF90_NOERR) ) THEN
      msg = 'Error writing '//RCLEAR_VARNAME//' variable attributes to '//TRIM(Filename)
      CALL Create_Cleanup(); RETURN
    END IF

    ! ...Tb_clear variable
    NF90_Status = NF90_DEF_VAR( FileID, &
      TBCLEAR_VARNAME, &
      FLOAT_TYPE, &
      dimIDs=(/n_Channels_DimID/), &
      varID=VarID )
    IF ( NF90_Status /= NF90_NOERR ) THEN
      msg = 'Error defining '//TBCLEAR_VARNAME//' variable in '//&
            TRIM(Filename)//' - '//TRIM(NF90_STRERROR( NF90_Status ))
      CALL Create_Cleanup(); RETURN
    END IF
    Put_Status(1) = NF90_PUT_ATT( FileID,VarID,UNITS_ATTNAME      ,BT_UNITS   )
    Put_Status(2) = NF90_PUT_ATT( FileID,VarID,FILLVALUE_ATTNAME  ,FILL_FLOAT )
    IF ( ANY(Put_Status /= NF90_NOERR) ) THEN
      msg = 'Error writing '//TBCLEAR_VARNAME//' variable attributes to '//TRIM(Filename)
      CALL Create_Cleanup(); RETURN
    END IF

    ! ...Radiance variable
    NF90_Status = NF90_DEF_VAR( FileID, &
      RADIANCE_VARNAME, &
      FLOAT_TYPE, &
      dimIDs=(/n_Channels_DimID/), &
      varID=VarID )
    IF ( NF90_Status /= NF90_NOERR ) THEN
      msg = 'Error defining '//RADIANCE_VARNAME//' variable in '//&
            TRIM(Filename)//' - '//TRIM(NF90_STRERROR( NF90_Status ))
      CALL Create_Cleanup(); RETURN
    END IF
    Put_Status(1) = NF90_PUT_ATT( FileID,VarID,UNITS_ATTNAME      ,RAD_UNITS  )
    Put_Status(2) = NF90_PUT_ATT( FileID,VarID,FILLVALUE_ATTNAME  ,FILL_FLOAT )
    IF ( ANY(Put_Status /= NF90_NOERR) ) THEN
      msg = 'Error writing '//RADIANCE_VARNAME//' variable attributes to '//TRIM(Filename)
      CALL Create_Cleanup(); RETURN
    END IF

    ! ...Brightness_Temperature variable
    NF90_Status = NF90_DEF_VAR( FileID, &
      BT_VARNAME, &
      FLOAT_TYPE, &
      dimIDs=(/n_Channels_DimID/), &
      varID=VarID )
    IF ( NF90_Status /= NF90_NOERR ) THEN
      msg = 'Error defining '//BT_VARNAME//' variable in '//&
            TRIM(Filename)//' - '//TRIM(NF90_STRERROR( NF90_Status ))
      CALL Create_Cleanup(); RETURN
    END IF
    Put_Status(1) = NF90_PUT_ATT( FileID,VarID,UNITS_ATTNAME      ,BT_UNITS  )
    Put_Status(2) = NF90_PUT_ATT( FileID,VarID,FILLVALUE_ATTNAME  ,FILL_FLOAT )
    IF ( ANY(Put_Status /= NF90_NOERR) ) THEN
      msg = 'Error writing '//BT_VARNAME//' variable attributes to '//TRIM(Filename)
      CALL Create_Cleanup(); RETURN
    END IF

    ! ...Solar_Irradiance variable
    NF90_Status = NF90_DEF_VAR( FileID, &
      SI_VARNAME, &
      FLOAT_TYPE, &
      dimIDs=(/n_Channels_DimID/), &
      varID=VarID )
    IF ( NF90_Status /= NF90_NOERR ) THEN
      msg = 'Error defining '//SI_VARNAME//' variable in '//&
            TRIM(Filename)//' - '//TRIM(NF90_STRERROR( NF90_Status ))
      CALL Create_Cleanup(); RETURN
    END IF
    Put_Status(1) = NF90_PUT_ATT( FileID,VarID,UNITS_ATTNAME      ,IRAD_UNITS )
    Put_Status(2) = NF90_PUT_ATT( FileID,VarID,FILLVALUE_ATTNAME  ,FILL_FLOAT )
    IF ( ANY(Put_Status /= NF90_NOERR) ) THEN
      msg = 'Error writing '//SI_VARNAME//' variable attributes to '//TRIM(Filename)
      CALL Create_Cleanup(); RETURN
    END IF

    ! ...Stokes variable
    NF90_Status = NF90_DEF_VAR( FileID, &
      STOKES_VARNAME, &
      FLOAT_TYPE, &
      dimIDs=(/n_Channels_DimID, n_Stokes_DimID/), &
      varID=VarID )
    IF ( NF90_Status /= NF90_NOERR ) THEN
      msg = 'Error defining '//STOKES_VARNAME//' variable in '//&
            TRIM(Filename)//' - '//TRIM(NF90_STRERROR( NF90_Status ))
      CALL Create_Cleanup(); RETURN
    END IF
    Put_Status(1) = NF90_PUT_ATT( FileID,VarID,UNITS_ATTNAME      ,RAD_UNITS  )
    Put_Status(2) = NF90_PUT_ATT( FileID,VarID,FILLVALUE_ATTNAME  ,FILL_FLOAT )
    IF ( ANY(Put_Status /= NF90_NOERR) ) THEN
      msg = 'Error writing '//STOKES_VARNAME//' variable attributes to '//TRIM(Filename)
      CALL Create_Cleanup(); RETURN
    END IF

    ! ... Upwelling_Overcast_Radiance variable
    NF90_Status = NF90_DEF_VAR( FileID, &
      UPOR_PRF_VARNAME, &
      FLOAT_TYPE, &
      dimIDs=(/n_Channels_DimID, n_Layers_DimID/), &
      varID=VarID )
    IF ( NF90_Status /= NF90_NOERR ) THEN
      msg = 'Error defining '//UPOR_PRF_VARNAME//' variable in '//&
            TRIM(Filename)//' - '//TRIM(NF90_STRERROR( NF90_Status ))
      CALL Create_Cleanup(); RETURN
    END IF
    Put_Status(1) = NF90_PUT_ATT( FileID,VarID,UNITS_ATTNAME      ,RAD_UNITS  )
    Put_Status(2) = NF90_PUT_ATT( FileID,VarID,FILLVALUE_ATTNAME  ,FILL_FLOAT )
    IF ( ANY(Put_Status /= NF90_NOERR) ) THEN
      msg = 'Error writing '//UPOR_PRF_VARNAME//' variable attributes to '//TRIM(Filename)
      CALL Create_Cleanup(); RETURN
    END IF

    ! ... Upwelling_Radiance variable
    NF90_Status = NF90_DEF_VAR( FileID, &
      UPR_PRF_VARNAME, &
      FLOAT_TYPE, &
      dimIDs=(/n_Channels_DimID, n_Layers_DimID/), &
      varID=VarID )
    IF ( NF90_Status /= NF90_NOERR ) THEN
      msg = 'Error defining '//UPR_PRF_VARNAME//' variable in '//&
            TRIM(Filename)//' - '//TRIM(NF90_STRERROR( NF90_Status ))
      CALL Create_Cleanup(); RETURN
    END IF
    Put_Status(1) = NF90_PUT_ATT( FileID,VarID,UNITS_ATTNAME      ,RAD_UNITS  )
    Put_Status(2) = NF90_PUT_ATT( FileID,VarID,FILLVALUE_ATTNAME  ,FILL_FLOAT )
    IF ( ANY(Put_Status /= NF90_NOERR) ) THEN
      msg = 'Error writing '//UPR_PRF_VARNAME//' variable attributes to '//TRIM(Filename)
      CALL Create_Cleanup(); RETURN
    END IF

    ! ... Layer_Optical_Depth variable
    NF90_Status = NF90_DEF_VAR( FileID, &
      LOP_VARNAME, &
      FLOAT_TYPE, &
      dimIDs=(/n_Channels_DimID, n_Layers_DimID/), &
      varID=VarID )
    IF ( NF90_Status /= NF90_NOERR ) THEN
      msg = 'Error defining '//LOP_VARNAME//' variable in '//&
            TRIM(Filename)//' - '//TRIM(NF90_STRERROR( NF90_Status ))
      CALL Create_Cleanup(); RETURN
    END IF
    Put_Status(1) = NF90_PUT_ATT( FileID,VarID,UNITS_ATTNAME      ,OD_UNITS   )
    Put_Status(2) = NF90_PUT_ATT( FileID,VarID,FILLVALUE_ATTNAME  ,FILL_FLOAT )
    IF ( ANY(Put_Status /= NF90_NOERR) ) THEN
      msg = 'Error writing '//LOP_VARNAME//' variable attributes to '//TRIM(Filename)
      CALL Create_Cleanup(); RETURN
    END IF

    ! ... Single_Scatter_Albedo variable
    NF90_Status = NF90_DEF_VAR( FileID, &
      SSA_VARNAME, &
      FLOAT_TYPE, &
      dimIDs=(/n_Channels_DimID, n_Layers_DimID/), &
      varID=VarID )
    IF ( NF90_Status /= NF90_NOERR ) THEN
      msg = 'Error defining '//SSA_VARNAME//' variable in '//&
            TRIM(Filename)//' - '//TRIM(NF90_STRERROR( NF90_Status ))
      CALL Create_Cleanup(); RETURN
    END IF
    Put_Status(1) = NF90_PUT_ATT( FileID,VarID,UNITS_ATTNAME      ,SSA_UNITS  )
    Put_Status(2) = NF90_PUT_ATT( FileID,VarID,FILLVALUE_ATTNAME  ,FILL_FLOAT )
    IF ( ANY(Put_Status /= NF90_NOERR) ) THEN
      msg = 'Error writing '//SSA_VARNAME//' variable attributes to '//TRIM(Filename)
      CALL Create_Cleanup(); RETURN
    END IF

    ! Take netCDF file out of define mode
    NF90_Status = NF90_ENDDEF( FileId )
    IF ( NF90_Status /= NF90_NOERR ) THEN
      msg = 'Error taking file '//TRIM(Filename)// &
            ' out of define mode - '//TRIM(NF90_STRERROR( NF90_Status ))
      CALL Create_Cleanup(); RETURN
    END IF

  CONTAINS

    SUBROUTINE Create_CleanUp()
      IF ( Close_File ) THEN
        NF90_Status = NF90_CLOSE( FileID )
        IF ( NF90_Status /= NF90_NOERR ) &
          msg = TRIM(msg)//'; Error closing input file during error cleanup - '//&
                TRIM(NF90_STRERROR( NF90_Status ))
      END IF
      err_stat = FAILURE
      CALL Display_Message( ROUTINE_NAME,msg,err_stat )
    END SUBROUTINE Create_CleanUp

  END FUNCTION CreateFile_netCDF

END MODULE CRTM_RTSolution_Define<|MERGE_RESOLUTION|>--- conflicted
+++ resolved
@@ -226,15 +226,10 @@
     ! Radiative transfer results for a single channel
     REAL(fp) :: Radiance               = ZERO
     REAL(fp) :: Brightness_Temperature = ZERO
-<<<<<<< HEAD
     REAL(fp), ALLOCATABLE :: Reflectivity(:)
     REAL(fp), ALLOCATABLE :: Reflectivity_Attenuated(:)
     REAL(fp) :: Stokes(4) 
     REAL(fp) :: SolarIrradiance        = ZERO
-=======
-    REAL(fp) :: Stokes(4)
-    REAL(fp) :: Solar_Irradiance       = ZERO
->>>>>>> f8f77091
   END TYPE CRTM_RTSolution_type
   !:tdoc-:
 
@@ -363,13 +358,9 @@
     ALLOCATE( RTSolution%Upwelling_Radiance(n_Layers), &
               RTSolution%Upwelling_Overcast_Radiance(n_Layers), &
               RTSolution%Layer_Optical_Depth(n_Layers), &
-<<<<<<< HEAD
               RTSolution%Single_Scatter_Albedo(n_Layers), & 
               RTSolution%Reflectivity(n_Layers), &
               RTSolution%Reflectivity_Attenuated(n_Layers), &
-=======
-              RTSolution%Single_Scatter_Albedo(n_Layers), &
->>>>>>> f8f77091
               STAT = alloc_stat )
     IF ( alloc_stat /= 0 ) RETURN
 
@@ -380,13 +371,9 @@
     RTSolution%Upwelling_Radiance  = ZERO
     RTSolution%Upwelling_Overcast_Radiance  = ZERO
     RTSolution%Layer_Optical_Depth = ZERO
-<<<<<<< HEAD
     RTSolution%Single_Scatter_Albedo = ZERO 
     RTSolution%Reflectivity = ZERO
     RTSolution%Reflectivity_Attenuated = ZERO
-=======
-    RTSolution%Single_Scatter_Albedo = ZERO
->>>>>>> f8f77091
 
     ! Set allocation indicator
     RTSolution%Is_Allocated = .TRUE.
@@ -449,11 +436,9 @@
       RTSolution%Upwelling_Overcast_Radiance  = ZERO
       RTSolution%Layer_Optical_Depth = ZERO
       RTSolution%Single_Scatter_Albedo = ZERO
-<<<<<<< HEAD
       RTSolution%Reflectivity = ZERO
       RTSolution%Reflectivity_Attenuated = ZERO
-=======
->>>>>>> f8f77091
+
     END IF
 
   END SUBROUTINE CRTM_RTSolution_Zero
