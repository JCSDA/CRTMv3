!
! CRTM_RTSolution_Define
!
! Module defining the CRTM RTSolution structure and containing routines
! to manipulate it.
!
!
! CREATION HISTORY:
!   Written by:     Paul van Delst, 13-May-2004
!                   paul.vandelst@noaa.gov
!
!  Modified by:    James Rosinski, 08-Feb-2019
!                  Rosinski@ucar.edu
!
!  Modified by:    Cheng Dang, 09-Aug-2023, add CRTM_RTSolution_WriteFile_netCDF
!                  dangch@ucar.edu
!


MODULE CRTM_RTSolution_Define


  ! ------------------
  ! Environment set up
  ! ------------------
  ! Intrinsic modules
  USE ISO_Fortran_Env      , ONLY: OUTPUT_UNIT
  ! Module use statements
  USE Type_Kinds           , ONLY: Double, Long, fp
  USE Message_Handler      , ONLY: SUCCESS, FAILURE, WARNING, INFORMATION, Display_Message
  USE Compare_Float_Numbers, ONLY: DEFAULT_N_SIGFIG, &
                                   OPERATOR(.EqualTo.), &
                                   Compares_Within_Tolerance
  USE File_Utility         , ONLY: File_Open, File_Exists
  USE Binary_File_Utility  , ONLY: Open_Binary_File      , &
                                   WriteGAtts_Binary_File, &
                                   ReadGAtts_Binary_File
  USE SensorInfo_Parameters, ONLY: INVALID_SENSOR, &
                                   INVALID_WMO_SATELLITE_ID, &
                                   INVALID_WMO_SENSOR_ID
  USE CRTM_Parameters      , ONLY: STRLEN
  USE netcdf
  ! Disable all implicit typing
  IMPLICIT NONE


  ! --------------------
  ! Default visibilities
  ! --------------------
  ! Everything private by default
  PRIVATE
  ! Datatypes
  PUBLIC :: CRTM_RTSolution_type
  ! Operators
  PUBLIC :: OPERATOR(==)
  PUBLIC :: OPERATOR(+)
  PUBLIC :: OPERATOR(-)
  ! Public procedures
  PUBLIC :: CRTM_RTSolution_Associated
  PUBLIC :: CRTM_RTSolution_Destroy
  PUBLIC :: CRTM_RTSolution_Create
  PUBLIC :: CRTM_RTSolution_Zero
  PUBLIC :: CRTM_RTSolution_Inspect
  PUBLIC :: CRTM_RTSolution_DefineVersion
  PUBLIC :: CRTM_RTSolution_Compare
  PUBLIC :: CRTM_RTSolution_Statistics
  PUBLIC :: CRTM_RTSolution_InquireFile
  PUBLIC :: CRTM_RTSolution_ReadFile
  PUBLIC :: CRTM_RTSolution_WriteFile

  ! ---------------------
  ! Procedure overloading
  ! ---------------------
  INTERFACE OPERATOR(==)
    MODULE PROCEDURE CRTM_RTSolution_Equal
  END INTERFACE OPERATOR(==)

  INTERFACE OPERATOR(+)
    MODULE PROCEDURE CRTM_RTSolution_Add
  END INTERFACE OPERATOR(+)

  INTERFACE OPERATOR(-)
    MODULE PROCEDURE CRTM_RTSolution_Subtract
  END INTERFACE OPERATOR(-)

  INTERFACE OPERATOR(**)
    MODULE PROCEDURE CRTM_RTSolution_Exponent
  END INTERFACE OPERATOR(**)

  INTERFACE OPERATOR(/)
    MODULE PROCEDURE CRTM_RTSolution_Normalise
  END INTERFACE OPERATOR(/)

  INTERFACE SQRT
    MODULE PROCEDURE CRTM_RTSolution_Sqrt
  END INTERFACE SQRT

  INTERFACE CRTM_RTSolution_Inspect
    MODULE PROCEDURE Scalar_Inspect
    MODULE PROCEDURE Rank2_Inspect
  END INTERFACE CRTM_RTSolution_Inspect


  ! -----------------
  ! Module parameters
  ! -----------------
  CHARACTER(*), PARAMETER :: MODULE_VERSION_ID = &
  '$Id: CRTM_RTSolution_Define.f90 100697 2018-12-21 18:33:44Z tong.zhu@noaa.gov $'
  ! Literal constants
  REAL(fp), PARAMETER :: ZERO = 0.0_fp
  REAL(fp), PARAMETER :: ONE  = 1.0_fp
  ! Message string length
  INTEGER, PARAMETER :: ML = 256
  ! File status on close after write error
  CHARACTER(*), PARAMETER :: WRITE_ERROR_STATUS = 'DELETE'

  ! Output netCDF attributes
  ! G_LONGNAME
  CHARACTER(*), PARAMETER :: SENSOR_ID_GATTNAME  = 'Sensor_ID'
  CHARACTER(*), PARAMETER :: WMO_SAT_ID_GATTNAME = 'WMO_Satellite_ID'
  CHARACTER(*), PARAMETER :: WMO_SEN_ID_GATTNAME = 'WMO_Sensor_ID'
  CHARACTER(*), PARAMETER :: RT_ALGRTHM_GATTNAME = 'RT_Algorithm_Name'

  ! Dimension names
  CHARACTER(*), PARAMETER :: LAYER_DIMNAME    = 'n_Layers'
  CHARACTER(*), PARAMETER :: CHANNEL_DIMNAME  = 'n_Channels'
  CHARACTER(*), PARAMETER :: STOKE_DIMNAME    = 'n_Stokes'
  CHARACTER(*), PARAMETER :: PROFILE_DIMNAME  = 'n_Profiles'

  ! Variable names
  CHARACTER(*), PARAMETER :: CHANNEL_VARNAME    = 'Sensor_Channel'
  !... FLOAT, ALL VARIABLES ARE IN DIMENSION (n_Channels * n_Profiles)
  CHARACTER(*), PARAMETER :: STREAM_VARNAME     = 'n_Full_Streams'
  CHARACTER(*), PARAMETER :: SSAMAX_VARNAME     = 'SSA_Max'
  CHARACTER(*), PARAMETER :: SOD_VARNAME        = 'SOD'
  CHARACTER(*), PARAMETER :: SEMIS_VARNAME      = 'Surface_Emissivity'
  CHARACTER(*), PARAMETER :: SREFL_VARNAME      = 'Surface_Reflectivity'
  CHARACTER(*), PARAMETER :: UPR_VARNAME        = 'Up_Radiance'
  CHARACTER(*), PARAMETER :: DWNR_VARNAME       = 'Down_Radiance'
  CHARACTER(*), PARAMETER :: DWNSOLARR_VARNAME  = 'Down_Solar_Radiance'
  CHARACTER(*), PARAMETER :: SPR_VARNAME        = 'Surface_Planck_Radiance'
  CHARACTER(*), PARAMETER :: TCC_VARNAME        = 'Total_Cloud_Cover'
  CHARACTER(*), PARAMETER :: RCLEAR_VARNAME     = 'R_clear'
  CHARACTER(*), PARAMETER :: TBCLEAR_VARNAME    = 'Tb_clear'
  CHARACTER(*), PARAMETER :: RFCLEAR_VARNAME    = 'Reflectance_clear'
  CHARACTER(*), PARAMETER :: RADIANCE_VARNAME   = 'Radiance'
  CHARACTER(*), PARAMETER :: BT_VARNAME         = 'Brightness_Temperature'
  CHARACTER(*), PARAMETER :: SI_VARNAME         = 'Solar_Irradiance'
  CHARACTER(*), PARAMETER :: RF_VARNAME         = 'Reflectance'
  CHARACTER(*), PARAMETER :: STOKES_VARNAME     = 'Stokes'
  !... FLOAT, ALL VARIABLES ARE IN DIMENSION (n_Channels * n_Layers * n_Profiles)
  CHARACTER(*), PARAMETER :: UPOR_PRF_VARNAME   = 'Upwelling_Overcast_Radiance'
  CHARACTER(*), PARAMETER :: UPR_PRF_VARNAME    = 'Upwelling_Radiance'
  CHARACTER(*), PARAMETER :: LOP_VARNAME        = 'Layer_Optical_Depth'
  CHARACTER(*), PARAMETER :: SSA_VARNAME        = 'Single_Scatter_Albedo'
  CHARACTER(*), PARAMETER :: ACREFL_VARNAME     = 'Reflectivity'             ! Active sensor
  CHARACTER(*), PARAMETER :: ACRATT_VARNAME     = 'Reflectivity_Attenuated'  ! Active sensor

  ! Variable units attribute.
  CHARACTER(*), PARAMETER :: UNITS_ATTNAME = 'units'
  CHARACTER(*), PARAMETER :: CHANNEL_UNITS = 'N/A'
  CHARACTER(*), PARAMETER :: STREAM_UNITS  = 'N/A'
  CHARACTER(*), PARAMETER :: RTNAME_UNITS  = 'N/A'
  CHARACTER(*), PARAMETER :: SCATF_UNITS   = 'N/A'
  ! ...Emissivity/Reflectivity
  CHARACTER(*), PARAMETER :: SEMIS_UNITS   = 'fraction (0->1)'
  CHARACTER(*), PARAMETER :: SREFL_UNITS   = 'fraction (0->1)'
  CHARACTER(*), PARAMETER :: ACREFL_UNITS  = 'Reflectivity'             ! Active sensor
  CHARACTER(*), PARAMETER :: ACRATT_UNITS  = 'Reflectivity_Attenuated'  ! Active sensor
  ! ...Cloud
  CHARACTER(*), PARAMETER :: TCC_UNITS     = 'fraction (0->1)'
  CHARACTER(*), PARAMETER :: RCLEAR_UNITS  = 'fraction (0->1)'
  ! Single scattering albedo, max single scattering Albedo
  CHARACTER(*), PARAMETER :: SSA_UNITS     =  'fraction (0->1)'
  ! SOD, Layer_Optical_Depth
  CHARACTER(*), PARAMETER :: OD_UNITS      =  '1'
  ! ...Radiance, Up_Radiance, Down_Radiance, Down_Solar_Radiance, Surface_Planck_Radiance
  CHARACTER(*), PARAMETER :: RAD_UNITS = 'Watts per Square Metre per Micron per Rad (W m^-2 micron^-1 rad^-1)'
  ! ...Irradiance
  CHARACTER(*), PARAMETER :: IRAD_UNITS = 'Watts per Square Metre per Micron (W m^-2 micron^-1)'
  ! ...Brightness_Temperature, Tb_clear
  CHARACTER(*), PARAMETER :: BT_UNITS = 'Kelvin'
  ! ...Visible (or UV) reflectance
  CHARACTER(*), PARAMETER :: RF_UNITS      = 'fraction (0->1)'

  ! Variable _FillValue attribute.
  CHARACTER(*),  PARAMETER :: FILLVALUE_ATTNAME = '_FillValue'
  REAL(Double),  PARAMETER :: FILL_FLOAT = -999.0_fp
  INTEGER(long), PARAMETER :: FILL_INT   = 0
  CHARACTER(*) , PARAMETER :: FILL_CHAR  = NF90_FILL_CHAR

  ! Variable types
  INTEGER, PARAMETER :: INT_TYPE   = NF90_INT
  INTEGER, PARAMETER :: CHAR_TYPE  = NF90_CHAR
  INTEGER, PARAMETER :: FLOAT_TYPE = NF90_DOUBLE

  ! -------------------------------
  ! RTSolution data type definition
  ! -------------------------------
  !:tdoc+:
  TYPE :: CRTM_RTSolution_type
    ! Allocation indicator
    LOGICAL :: Is_Allocated = .FALSE.
    ! Dimensions
    INTEGER :: n_Layers = 0  ! K
    ! Sensor information
    CHARACTER(STRLEN) :: Sensor_ID        = ''
    INTEGER           :: WMO_Satellite_ID = INVALID_WMO_SATELLITE_ID
    INTEGER           :: WMO_Sensor_ID    = INVALID_WMO_SENSOR_ID
    INTEGER           :: Sensor_Channel   = 0
    ! RT algorithm information
    CHARACTER(STRLEN) :: RT_Algorithm_Name = ''
    ! Internal variables. Users do not need to worry about these.
    LOGICAL :: Scattering_Flag = .TRUE.
    INTEGER :: n_Full_Streams  = 0
    INTEGER :: n_Stokes        = 0
    ! Forward radiative transfer intermediate results for a single channel
    !    These components are not defined when they are used as TL, AD
    !    and K variables
    REAL(fp) :: SSA_Max                 = ZERO  ! Max Single Scattering Albedo in the profile
    REAL(fp) :: SOD                     = ZERO  ! Scattering Optical Depth
    REAL(fp) :: Surface_Emissivity      = ZERO
!  For UV/Visible, Surface_Reflectivity,Up_Radiance,Down_Radiance are used, but their meanings are changed.
    REAL(fp) :: Surface_Reflectivity    = ZERO
    REAL(fp) :: Up_Radiance             = ZERO
    REAL(fp) :: Down_Radiance           = ZERO
    REAL(fp) :: Down_Solar_Radiance     = ZERO
    REAL(fp) :: Surface_Planck_Radiance = ZERO
    REAL(fp) :: Total_Cloud_Cover       = ZERO  ! Only used for fractional clear/cloudy calculation
    REAL(fp) :: R_clear                 = ZERO  ! Only used for fractional clear/cloudy calculation
    REAL(fp) :: Tb_clear                = ZERO  ! Only used for fractional clear/cloudy calculation
    REAL(fp) :: Reflectance_clear       = ZERO  ! Only used for fractional clear/cloudy calculation
    REAL(fp), ALLOCATABLE :: Upwelling_Overcast_Radiance(:)   ! K
    REAL(fp), ALLOCATABLE :: Upwelling_Radiance(:)   ! K
    REAL(fp), ALLOCATABLE :: Layer_Optical_Depth(:)  ! K
    REAL(fp), ALLOCATABLE :: Single_Scatter_Albedo(:)  ! K
    ! Radiative transfer results for a single channel
    REAL(fp) :: Radiance               = ZERO
    REAL(fp) :: Brightness_Temperature = ZERO
<<<<<<< HEAD
    REAL(fp) :: Reflectance            = ZERO
    REAL(fp), ALLOCATABLE :: Reflectivity(:)
    REAL(fp), ALLOCATABLE :: Reflectivity_Attenuated(:)
    REAL(fp) :: Stokes(4) 
    REAL(fp) :: Solar_Irradiance        = ZERO
=======
    REAL(fp), ALLOCATABLE :: Reflectivity(:)             ! K
    REAL(fp), ALLOCATABLE :: Reflectivity_Attenuated(:)  ! K
    REAL(fp) :: Stokes(4)
    REAL(fp) :: Solar_Irradiance       = ZERO
>>>>>>> 788756fb
  END TYPE CRTM_RTSolution_type
  !:tdoc-:


CONTAINS


!##################################################################################
!##################################################################################
!##                                                                              ##
!##                           ## PUBLIC MODULE ROUTINES ##                       ##
!##                                                                              ##
!##################################################################################
!##################################################################################

!--------------------------------------------------------------------------------
!:sdoc+:
!
! NAME:
!   CRTM_RTSolution_Associated
!
! PURPOSE:
!   Elemental function to test the status of the allocatable components
!   of a CRTM RTSolution object.
!
! CALLING SEQUENCE:
!   Status = CRTM_RTSolution_Associated( RTSolution )
!
! OBJECTS:
!   RTSolution:   RTSolution structure which is to have its member's
!                 status tested.
!                 UNITS:      N/A
!                 TYPE:       CRTM_RTSolution_type
!                 DIMENSION:  Scalar or any rank
!                 ATTRIBUTES: INTENT(IN)
!
! FUNCTION RESULT:
!   Status:       The return value is a logical value indicating the
!                 status of the RTSolution members.
!                   .TRUE.  - if the array components are allocated.
!                   .FALSE. - if the array components are not allocated.
!                 UNITS:      N/A
!                 TYPE:       LOGICAL
!                 DIMENSION:  Same as input RTSolution argument
!
!:sdoc-:
!--------------------------------------------------------------------------------

  ELEMENTAL FUNCTION CRTM_RTSolution_Associated( RTSolution ) RESULT( Status )
    TYPE(CRTM_RTSolution_type), INTENT(IN) :: RTSolution
    LOGICAL :: Status
    Status = RTSolution%Is_Allocated
  END FUNCTION CRTM_RTSolution_Associated


!--------------------------------------------------------------------------------
!:sdoc+:
!
! NAME:
!   CRTM_RTSolution_Destroy
!
! PURPOSE:
!   Elemental subroutine to re-initialize CRTM RTSolution objects.
!
! CALLING SEQUENCE:
!   CALL CRTM_RTSolution_Destroy( RTSolution )
!
! OBJECTS:
!   RTSolution:   Re-initialized RTSolution structure.
!                 UNITS:      N/A
!                 TYPE:       CRTM_RTSolution_type
!                 DIMENSION:  Scalar OR any rank
!                 ATTRIBUTES: INTENT(OUT)
!
!:sdoc-:
!--------------------------------------------------------------------------------

  ELEMENTAL SUBROUTINE CRTM_RTSolution_Destroy( RTSolution )
    TYPE(CRTM_RTSolution_type), INTENT(OUT) :: RTSolution
    RTSolution%Is_Allocated = .FALSE.
    RTSolution%n_Layers = 0
  END SUBROUTINE CRTM_RTSolution_Destroy


!--------------------------------------------------------------------------------
!:sdoc+:
!
! NAME:
!   CRTM_RTSolution_Create
!
! PURPOSE:
!   Elemental subroutine to create an instance of the CRTM RTSolution object.
!
! CALLING SEQUENCE:
!   CALL CRTM_RTSolution_Create( RTSolution, n_Layers )
!
! OBJECTS:
!   RTSolution:   RTSolution structure.
!                 UNITS:      N/A
!                 TYPE:       CRTM_RTSolution_type
!                 DIMENSION:  Scalar or any rank
!                 ATTRIBUTES: INTENT(OUT)
!
! INPUTS:
!   n_Layers:     Number of layers for which there is RTSolution data.
!                 Must be > 0.
!                 UNITS:      N/A
!                 TYPE:       INTEGER
!                 DIMENSION:  Same as RTSolution object
!                 ATTRIBUTES: INTENT(IN)
!
!:sdoc-:
!--------------------------------------------------------------------------------

  ELEMENTAL SUBROUTINE CRTM_RTSolution_Create( RTSolution, n_Layers )
    ! Arguments
    TYPE(CRTM_RTSolution_type), INTENT(OUT) :: RTSolution
    INTEGER,                    INTENT(IN)  :: n_Layers
    ! Local variables
    INTEGER :: alloc_stat

    ! Check input
    IF ( n_Layers < 1 ) RETURN

    ! Perform the allocation
    ALLOCATE( RTSolution%Upwelling_Radiance(n_Layers), &
              RTSolution%Upwelling_Overcast_Radiance(n_Layers), &
              RTSolution%Layer_Optical_Depth(n_Layers), &
              RTSolution%Single_Scatter_Albedo(n_Layers), &
              RTSolution%Reflectivity(n_Layers), &
              RTSolution%Reflectivity_Attenuated(n_Layers), &
              STAT = alloc_stat )
    IF ( alloc_stat /= 0 ) RETURN

    ! Initialise
    ! ...Dimensions
    RTSolution%n_Layers = n_Layers
    ! ...Arrays
    RTSolution%Upwelling_Radiance  = ZERO
    RTSolution%Upwelling_Overcast_Radiance  = ZERO
    RTSolution%Layer_Optical_Depth = ZERO
    RTSolution%Single_Scatter_Albedo = ZERO
    RTSolution%Reflectivity = ZERO
    RTSolution%Reflectivity_Attenuated = ZERO

    ! Set allocation indicator
    RTSolution%Is_Allocated = .TRUE.

  END SUBROUTINE CRTM_RTSolution_Create

!--------------------------------------------------------------------------------
!:sdoc+:
!
! NAME:
!   CRTM_RTSolution_Zero
!
! PURPOSE:
!   Elemental subroutine to zero out the data components
!   in a CRTM RTSolution object.
!
! CALLING SEQUENCE:
!   CALL CRTM_RTSolution_Zero( rts )
!
! OUTPUTS:
!   rts:          CRTM RTSolution structure in which the data components
!                 are to be zeroed out.
!                 UNITS:      N/A
!                 TYPE:       CRTM_RTSolution_type
!                 DIMENSION:  Scalar or any rank
!                 ATTRIBUTES: INTENT(IN OUT)
!
! COMMENTS:
!   - The dimension components of the structure are *NOT* set to zero.
!   - The sensor infomration and RT algorithm components are
!     *NOT* reset in this routine.
!
!:sdoc-:
!--------------------------------------------------------------------------------

  ELEMENTAL SUBROUTINE CRTM_RTSolution_Zero( RTSolution )
    TYPE(CRTM_RTSolution_type), INTENT(IN OUT) :: RTSolution

    ! Zero out the scalar data components
    RTSolution%SSA_Max                 = ZERO
    RTSolution%SOD                     = ZERO
    RTSolution%Surface_Emissivity      = ZERO
    RTSolution%Surface_Reflectivity    = ZERO
    RTSolution%Up_Radiance             = ZERO
    RTSolution%Down_Radiance           = ZERO
    RTSolution%Down_Solar_Radiance     = ZERO
    RTSolution%Surface_Planck_Radiance = ZERO
    RTSolution%Total_Cloud_Cover       = ZERO
    RTSolution%R_clear                 = ZERO
    RTSolution%Tb_clear                = ZERO
    RTSolution%Reflectance_clear       = ZERO
    RTSolution%Radiance                = ZERO
    RTSolution%Brightness_Temperature  = ZERO
    RTSolution%Solar_Irradiance        = ZERO
    RTSolution%Reflectance             = ZERO
    RTSolution%Stokes  = ZERO

    ! Zero out the array data components
    IF ( CRTM_RTSolution_Associated(RTSolution) ) THEN
      RTSolution%Upwelling_Radiance  = ZERO
      RTSolution%Upwelling_Overcast_Radiance  = ZERO
      RTSolution%Layer_Optical_Depth = ZERO
      RTSolution%Single_Scatter_Albedo = ZERO
      RTSolution%Reflectivity = ZERO
      RTSolution%Reflectivity_Attenuated = ZERO
    END IF

  END SUBROUTINE CRTM_RTSolution_Zero


!--------------------------------------------------------------------------------
!:sdoc+:
!
! NAME:
!   CRTM_RTSolution_Inspect
!
! PURPOSE:
!   Subroutine to print the contents of a CRTM RTSolution object to stdout.
!
! CALLING SEQUENCE:
!   CALL CRTM_RTSolution_Inspect( RTSolution, Unit=unit )
!
! INPUTS:
!   RTSolution:  CRTM RTSolution object to display.
!                UNITS:      N/A
!                TYPE:       CRTM_RTSolution_type
!                DIMENSION:  Scalar or Rank-2 (n_channels x n_profiles)
!                ATTRIBUTES: INTENT(IN)
!
! OPTIONAL INPUTS:
!   Unit:        Unit number for an already open file to which the output
!                will be written.
!                If the argument is specified and the file unit is not
!                connected, the output goes to stdout.
!                UNITS:      N/A
!                TYPE:       INTEGER
!                DIMENSION:  Scalar
!                ATTRIBUTES: INTENT(IN), OPTIONAL
!
!:sdoc-:
!--------------------------------------------------------------------------------

  SUBROUTINE Scalar_Inspect( RTSolution, Unit )
    ! Arguments
    TYPE(CRTM_RTSolution_type), INTENT(IN) :: RTSolution
    INTEGER,          OPTIONAL, INTENT(IN) :: Unit
    ! Local variables
    INTEGER :: fid
    CHARACTER(len=*), PARAMETER :: fmt64 = '(3x,a,es22.15)'  ! print in 64-bit precision
    CHARACTER(len=*), PARAMETER :: fmt32 = '(3x,a,es13.6)'   ! print in 32-bit precision
    CHARACTER(len=*), PARAMETER :: fmt = fmt64               ! choose 64-bit precision

    ! Setup
    fid = OUTPUT_UNIT
    IF ( PRESENT(Unit) ) THEN
      IF ( File_Open(Unit) ) fid = Unit
    END IF


    WRITE(fid,'(1x,"RTSolution OBJECT")')
    ! Display components
    WRITE(fid,'(3x,"Sensor Id                     : ",a )') TRIM(RTSolution%Sensor_ID)
    WRITE(fid,'(3x,"WMO Satellite Id              : ",i0)') RTSolution%WMO_Satellite_ID
    WRITE(fid,'(3x,"WMO Sensor Id                 : ",i0)') RTSolution%WMO_Sensor_ID
    WRITE(fid,'(3x,"Channel                       : ",i0)') RTSolution%Sensor_Channel
    WRITE(fid,'(3x,"RT Algorithm Name             : ",a )') RTSolution%RT_Algorithm_Name
    WRITE(fid,fmt) "Scattering Optical Depth      : ", RTSolution%SOD
    WRITE(fid,fmt) "Surface Emissivity            : ", RTSolution%Surface_Emissivity
    WRITE(fid,fmt) "Surface Reflectivity          : ", RTSolution%Surface_Reflectivity
    WRITE(fid,fmt) "Up Radiance                   : ", RTSolution%Up_Radiance
    WRITE(fid,fmt) "Down Radiance                 : ", RTSolution%Down_Radiance
    WRITE(fid,fmt) "Down Solar Radiance           : ", RTSolution%Down_Solar_Radiance
    WRITE(fid,fmt) "Surface Planck Radiance       : ", RTSolution%Surface_Planck_Radiance
    WRITE(fid,fmt) "Total cloud cover             : ", RTSolution%Total_Cloud_Cover
    WRITE(fid,fmt) "Radiance (clear)              : ", RTSolution%R_clear
    WRITE(fid,fmt) "Brightness Temperature (clear): ", RTSolution%Tb_clear
    WRITE(fid,fmt) "Reflectance_clear             : ", RTSolution%Reflectance_clear
    WRITE(fid,fmt) "Radiance                      : ", RTSolution%Radiance
    WRITE(fid,fmt) "Brightness Temperature        : ", RTSolution%Brightness_Temperature
    WRITE(fid,fmt) "Solar Irradiance              : ", RTSolution%Solar_Irradiance
    WRITE(fid,fmt) "Reflectance                   : ", RTSolution%Reflectance
    WRITE(fid,fmt) "Stokes                        : ", RTSolution%Stokes
    IF ( CRTM_RTSolution_Associated(RTSolution) ) THEN
      WRITE(fid,'(3x,"n_Layers : ",i0)') RTSolution%n_Layers
      WRITE(fid,'(3x,"Upwelling Overcast Radiance :")')
      WRITE(fid,'(5(1x,es22.15,:))') RTSolution%Upwelling_Overcast_Radiance
      WRITE(fid,'(3x,"Upwelling Radiance :")')
      WRITE(fid,'(5(1x,es22.15,:))') RTSolution%Upwelling_Radiance
      WRITE(fid,'(3x,"Layer Optical Depth      :")')
      WRITE(fid,'(5(1x,es22.15,:))') RTSolution%Layer_Optical_Depth
      WRITE(fid,'(3x,"Reflectivity      :")')
      WRITE(fid,'(5(1x,es22.15,:))') RTSolution%Reflectivity
      WRITE(fid,'(3x,"Reflectivity_Attenuated      :")')
      WRITE(fid,'(5(1x,es22.15,:))') RTSolution%Reflectivity_Attenuated
    END IF
    FLUSH(fid)
  END SUBROUTINE Scalar_Inspect


  SUBROUTINE Rank2_Inspect( RTSolution, Unit )
    TYPE(CRTM_RTSolution_type), INTENT(IN) :: RTSolution(:,:)
    INTEGER,          OPTIONAL, INTENT(IN) :: Unit
    INTEGER :: fid
    INTEGER :: i, n_channels
    INTEGER :: j, n_profiles

    fid = OUTPUT_UNIT
    IF ( PRESENT(Unit) ) THEN
      IF ( File_Open(Unit) ) fid = Unit
    END IF

    n_channels = SIZE(RTSolution,1)
    n_profiles = SIZE(RTSolution,2)
    DO j = 1, n_profiles
      DO i = 1, n_channels
        WRITE(fid, FMT='(1x,"PROFILE INDEX:",i0,", CHANNEL INDEX:",i0," - ")', ADVANCE='NO') j,i
        CALL Scalar_Inspect(RTSolution(i,j), Unit=Unit)
      END DO
    END DO
  END SUBROUTINE Rank2_Inspect




!--------------------------------------------------------------------------------
!:sdoc+:
!
! NAME:
!   CRTM_RTSolution_DefineVersion
!
! PURPOSE:
!   Subroutine to return the module version information.
!
! CALLING SEQUENCE:
!   CALL CRTM_RTSolution_DefineVersion( Id )
!
! OUTPUTS:
!   Id:            Character string containing the version Id information
!                  for the module.
!                  UNITS:      N/A
!                  TYPE:       CHARACTER(*)
!                  DIMENSION:  Scalar
!                  ATTRIBUTES: INTENT(OUT)
!
!:sdoc-:
!--------------------------------------------------------------------------------

  SUBROUTINE CRTM_RTSolution_DefineVersion( Id )
    CHARACTER(*), INTENT(OUT) :: Id
    Id = MODULE_VERSION_ID
  END SUBROUTINE CRTM_RTSolution_DefineVersion


!------------------------------------------------------------------------------
!:sdoc+:
! NAME:
!   CRTM_RTSolution_Compare
!
! PURPOSE:
!   Elemental function to compare two CRTM_RTSolution objects to within
!   a user specified number of significant figures.
!
! CALLING SEQUENCE:
!   is_comparable = CRTM_RTSolution_Compare( x, y, n_SigFig=n_SigFig )
!
! OBJECTS:
!   x, y:          Two CRTM RTSolution objects to be compared.
!                  UNITS:      N/A
!                  TYPE:       CRTM_RTSolution_type
!                  DIMENSION:  Scalar or any rank
!                  ATTRIBUTES: INTENT(IN)
!
! OPTIONAL INPUTS:
!   n_SigFig:      Number of significant figure to compare floating point
!                  components.
!                  UNITS:      N/A
!                  TYPE:       INTEGER
!                  DIMENSION:  Conformable with inputs
!                  ATTRIBUTES: INTENT(IN), OPTIONAL
!
! FUNCTION RESULT:
!   is_comparable: Logical value indicating whether the inputs are
!                  comparable.
!                  UNITS:      N/A
!                  TYPE:       LOGICAL
!                  DIMENSION:  Same as inputs.
!:sdoc-:
!------------------------------------------------------------------------------

  ELEMENTAL FUNCTION CRTM_RTSolution_Compare( &
    x, &
    y, &
    n_SigFig ) &
  RESULT( is_comparable )
    TYPE(CRTM_RTSolution_type), INTENT(IN) :: x, y
    INTEGER,          OPTIONAL, INTENT(IN) :: n_SigFig
    LOGICAL :: is_comparable
    ! Variables
    INTEGER :: n

    ! Set up
    is_comparable = .FALSE.
    IF ( PRESENT(n_SigFig) ) THEN
      n = ABS(n_SigFig)
    ELSE
      n = DEFAULT_N_SIGFIG
    END IF

    ! Check the structure association status
    IF ( CRTM_RTSolution_Associated(x) .NEQV. CRTM_RTSolution_Associated(y) ) RETURN

    ! Check the sensor information
    IF ( (x%Sensor_ID        /= y%Sensor_ID       ) .OR. &
         (x%WMO_Satellite_ID /= y%WMO_Satellite_ID) .OR. &
         (x%WMO_Sensor_ID    /= y%WMO_Sensor_ID   ) .OR. &
         (x%Sensor_Channel   /= y%Sensor_Channel  ) ) RETURN

    ! Check the RT algorithm name
    IF ( x%RT_Algorithm_Name /= y%RT_Algorithm_Name ) RETURN

    ! Check the scalar components
    IF ( .NOT. Compares_Within_Tolerance(x%SOD                    , y%SOD                    , n) .OR. &
         .NOT. Compares_Within_Tolerance(x%Surface_Emissivity     , y%Surface_Emissivity     , n) .OR. &
         .NOT. Compares_Within_Tolerance(x%Surface_Reflectivity   , y%Surface_Reflectivity   , n) .OR. &
         .NOT. Compares_Within_Tolerance(x%Up_Radiance            , y%Up_Radiance            , n) .OR. &
         .NOT. Compares_Within_Tolerance(x%Down_Radiance          , y%Down_Radiance          , n) .OR. &
         .NOT. Compares_Within_Tolerance(x%Down_Solar_Radiance    , y%Down_Solar_Radiance    , n) .OR. &
         .NOT. Compares_Within_Tolerance(x%Surface_Planck_Radiance, y%Surface_Planck_Radiance, n) .OR. &
         .NOT. Compares_Within_Tolerance(x%Total_Cloud_Cover      , y%Total_Cloud_Cover      , n) .OR. &
         .NOT. Compares_Within_Tolerance(x%R_clear                , y%R_clear                , n) .OR. &
         .NOT. Compares_Within_Tolerance(x%Tb_clear               , y%Tb_clear               , n) .OR. &
         .NOT. Compares_Within_Tolerance(x%Reflectance_clear      , y%Reflectance_clear      , n) .OR. &
         .NOT. Compares_Within_Tolerance(x%Radiance               , y%Radiance               , n) .OR. &
         .NOT. Compares_Within_Tolerance(x%Brightness_Temperature , y%Brightness_Temperature , n) .OR. &
         .NOT. Compares_Within_Tolerance(x%Solar_Irradiance       , y%Solar_Irradiance       , n) .OR. &
         .NOT. Compares_Within_Tolerance(x%Reflectance            , y%Reflectance            , n) .OR. &
         .NOT. ALL(Compares_Within_Tolerance(x%Stokes             , y%Stokes                 , n))) RETURN

    ! Check the array components
    IF ( CRTM_RTSolution_Associated(x) .AND. CRTM_RTSolution_Associated(y) ) THEN
      IF ( (.NOT. ALL(Compares_Within_Tolerance(x%Upwelling_Overcast_Radiance, y%Upwelling_Overcast_Radiance, n))) .OR. &
           (.NOT. ALL(Compares_Within_Tolerance(x%Upwelling_Radiance         , y%Upwelling_Radiance         , n))) .OR. &
           (.NOT. ALL(Compares_Within_Tolerance(x%Layer_Optical_Depth        , y%Layer_Optical_Depth        , n))) .OR. &
           (.NOT. ALL(Compares_Within_Tolerance(x%Reflectivity               , y%Reflectivity               , n))) .OR. &
           (.NOT. ALL(Compares_Within_Tolerance(x%Reflectivity_Attenuated    , y%Reflectivity_Attenuated    , n)))) RETURN
    END IF

    ! If we get here, the structures are comparable
    is_comparable = .TRUE.

  END FUNCTION CRTM_RTSolution_Compare


!--------------------------------------------------------------------------------
!:sdoc+:
!
! NAME:
!   CRTM_RTSolution_Statistics
!
! PURPOSE:
!   Function to compute the statistics of an array of CRTM RTSolution objects.
!
! CALLING SEQUENCE:
!   Error_Status = CRTM_RTSolution_Statistics( rts, rts_stats )
!
! INPUTS:
!   rts:          RTSolution object array for which statistics are required.
!                 UNITS:      N/A
!                 TYPE:       CRTM_RTSolution_type
!                 DIMENSION:  Rank-2 (n_channels x n_profiles)
!                 ATTRIBUTES: INTENT(IN)
!
! OUTPUTS:
!   rts_stats:    Allocatable RTSolution object array containing the statistics
!                 for each channel.
!                   rts_stats(:,1) contains the profile average
!                   rts_stats(:,2) contains the profile standard deviation
!                 UNITS:      N/A
!                 TYPE:       CRTM_RTSolution_type
!                 DIMENSION:  Rank-2 (n_channels x 2)
!                 ATTRIBUTES: INTENT(IN), ALLOCATABLE
!
! FUNCTION RESULT:
!   Error_Status: The return value is an integer defining the error status.
!                 The error codes are defined in the Message_Handler module.
!                 If == SUCCESS, the file write was successful
!                    == FAILURE, an unrecoverable error occurred.
!                 UNITS:      N/A
!                 TYPE:       INTEGER
!                 DIMENSION:  Scalar
!:sdoc-:
!--------------------------------------------------------------------------------

  FUNCTION CRTM_RTSolution_Statistics(rts, rts_stats) RESULT( err_stat )
    ! Arguments
    TYPE(CRTM_RTSolution_type),              INTENT(IN)  :: rts(:,:)
    TYPE(CRTM_RTSolution_type), ALLOCATABLE, INTENT(OUT) :: rts_stats(:,:)
    ! Function result
    INTEGER :: err_stat
    ! Function parameters
    CHARACTER(*), PARAMETER :: ROUTINE_NAME = 'CRTM_RTSolution_Statistics'
    ! Function variables
    CHARACTER(ML) :: err_msg
    CHARACTER(ML) :: alloc_msg
    INTEGER :: alloc_stat
    INTEGER :: n_channels, l
    INTEGER :: n_profiles, m
    REAL(fp) :: factor

    ! Setup
    err_stat = SUCCESS
    n_channels = SIZE(rts, DIM=1)
    n_profiles = SIZE(rts, DIM=2)
    factor = REAL(n_profiles,fp)


    ! Allocate the output stats object array
    ALLOCATE( rts_stats(n_channels, 2), &
              STAT = alloc_stat )
             !STAT = alloc_stat, ERRMSG = alloc_msg )
    IF ( alloc_stat /= 0 ) THEN
      err_msg = 'Error allocating output RTSolution structure - '//TRIM(alloc_msg)
      err_stat = FAILURE
      CALL Display_Message( ROUTINE_NAME, err_msg, err_stat ); RETURN
    END IF
    rts_stats(:,1) = rts(:,1)
    rts_stats(:,2) = rts(:,1)
    CALL CRTM_RTSolution_Zero(rts_stats)


    ! Compute the average
    DO m = 1, n_profiles
      DO l = 1, n_channels
        rts_stats(l,1) = rts_stats(l,1) + rts(l,m)
      END DO
    END DO
    rts_stats(:,1) = rts_stats(:,1)/factor


    ! Compute the standard deviation
    DO m = 1, n_profiles
      DO l = 1, n_channels
        rts_stats(l,2) = rts_stats(l,2) + (rts(l,m) - rts_stats(l,1))**2
      END DO
    END DO
    rts_stats(:,2) = SQRT(rts_stats(:,2)/factor)


    ! Replace the algorithm identifier
    rts_stats(:,1)%RT_Algorithm_Name = 'Average'
    rts_stats(:,2)%RT_Algorithm_Name = 'Standard deviation'

  END FUNCTION CRTM_RTSolution_Statistics


!------------------------------------------------------------------------------
!:sdoc+:
!
! NAME:
!   CRTM_RTSolution_InquireFile
!
! PURPOSE:
!   Function to inquire CRTM RTSolution object files.
!
! CALLING SEQUENCE:
!   Error_Status = CRTM_RTSolution_InquireFile( Filename               , &
!                                               n_Channels = n_Channels, &
!                                               n_Profiles = n_Profiles  )
!
! INPUTS:
!   Filename:       Character string specifying the name of a
!                   CRTM RTSolution data file to read.
!                   UNITS:      N/A
!                   TYPE:       CHARACTER(*)
!                   DIMENSION:  Scalar
!                   ATTRIBUTES: INTENT(IN)
!
! OPTIONAL OUTPUTS:
!   n_Channels:     The number of spectral channels for which there is
!                   data in the file.
!                   UNITS:      N/A
!                   TYPE:       INTEGER
!                   DIMENSION:  Scalar
!                   ATTRIBUTES: OPTIONAL, INTENT(OUT)
!
!   n_Profiles:     The number of profiles in the data file.
!                   UNITS:      N/A
!                   TYPE:       INTEGER
!                   DIMENSION:  Scalar
!                   ATTRIBUTES: OPTIONAL, INTENT(OUT)
!
! FUNCTION RESULT:
!   Error_Status:   The return value is an integer defining the error status.
!                   The error codes are defined in the Message_Handler module.
!                   If == SUCCESS, the file inquire was successful
!                      == FAILURE, an unrecoverable error occurred.
!                   UNITS:      N/A
!                   TYPE:       INTEGER
!                   DIMENSION:  Scalar
!
!:sdoc-:
!------------------------------------------------------------------------------

  FUNCTION CRTM_RTSolution_InquireFile( &
    Filename   , &  ! Input
    NetCDF     , &  ! Optional Input
    n_Profiles , &  ! Optional output
    n_Layers   , &  ! Optional output
    n_Channels , &  ! Optional output
    n_Stokes   ) &  ! Optional output
  RESULT( err_stat )
    ! Arguments
    CHARACTER(*),           INTENT(IN)   :: Filename
    LOGICAL     , OPTIONAL, INTENT(IN)   :: NetCDF
    INTEGER     , OPTIONAL, INTENT(OUT)  :: n_Profiles
    INTEGER     , OPTIONAL, INTENT(OUT)  :: n_Layers
    INTEGER     , OPTIONAL, INTENT(OUT)  :: n_Channels
    INTEGER     , OPTIONAL, INTENT(OUT)  :: n_Stokes
    ! Function result
    INTEGER :: err_stat
    ! Function parameters
    CHARACTER(*), PARAMETER :: ROUTINE_NAME = 'CRTM_RTSolution_InquireFile'
    ! Function variables
    CHARACTER(ML) :: msg
    CHARACTER(ML) :: io_msg
    INTEGER :: io_stat
    INTEGER :: fid
    LOGICAL :: binary

    ! Set up
    err_stat = SUCCESS
    ! Check that the file exists
    IF ( .NOT. File_Exists( TRIM(Filename) ) ) THEN
      msg = 'File '//TRIM(Filename)//' not found.'
      CALL Inquire_Cleanup(); RETURN
    END IF
    ! ...Check output format
    binary = .True.
    if ( PRESENT(NetCDF) ) binary = .NOT. NetCDF

    IF (binary) THEN
      err_stat = CRTM_RTSolution_InquireFile_Binary(Filename   , &
                                                    n_Channels , &
                                                    n_Profiles )

    ELSE
      err_stat = CRTM_RTSolution_InquireFile_NetCDF(Filename   , &
                                                    n_Profiles , &
                                                    n_Layers   , &
                                                    n_Channels , &
                                                    n_Stokes   )
    END IF
    IF ( err_stat /= SUCCESS ) THEN
      WRITE( msg,'("Error reading RTSolution into:  ",a)' ) TRIM(Filename)
      RETURN
    END IF

    IF ( PRESENT(n_Profiles) ) n_Profiles = n_Profiles
    IF ( PRESENT(n_Layers )  ) n_Layers   = n_Layers
    IF ( PRESENT(n_Channels) ) n_Channels = n_Channels
    IF ( PRESENT(n_Stokes)   ) n_Stokes   = n_Stokes

  CONTAINS

    SUBROUTINE Inquire_CleanUp()
      IF ( File_Open( Filename ) ) THEN
        CLOSE( fid,IOSTAT=io_stat,IOMSG=io_msg )
        IF ( io_stat /= SUCCESS ) &
          msg = TRIM(msg)//'; Error closing input file during error cleanup - '//TRIM(io_msg)
      END IF
      err_stat = FAILURE
      CALL Display_Message( ROUTINE_NAME, msg, err_stat )
    END SUBROUTINE Inquire_CleanUp

  END FUNCTION CRTM_RTSolution_InquireFile


!------------------------------------------------------------------------------
!:sdoc+:
!
! NAME:
!   CRTM_RTSolution_InquireFile_Binary
!
! PURPOSE:
!   Function to inquire CRTM RTSolution object files.
!
! CALLING SEQUENCE:
!   Error_Status = CRTM_RTSolution_InquireFile_Binary( Filename        , &
!                                               n_Channels = n_Channels, &
!                                               n_Profiles = n_Profiles  )
!
! INPUTS:
!   Filename:       Character string specifying the name of a
!                   CRTM RTSolution data file to read.
!                   UNITS:      N/A
!                   TYPE:       CHARACTER(*)
!                   DIMENSION:  Scalar
!                   ATTRIBUTES: INTENT(IN)
!
! OPTIONAL OUTPUTS:
!   n_Channels:     The number of spectral channels for which there is
!                   data in the file.
!                   UNITS:      N/A
!                   TYPE:       INTEGER
!                   DIMENSION:  Scalar
!                   ATTRIBUTES: OPTIONAL, INTENT(OUT)
!
!   n_Profiles:     The number of profiles in the data file.
!                   UNITS:      N/A
!                   TYPE:       INTEGER
!                   DIMENSION:  Scalar
!                   ATTRIBUTES: OPTIONAL, INTENT(OUT)
!
! FUNCTION RESULT:
!   Error_Status:   The return value is an integer defining the error status.
!                   The error codes are defined in the Message_Handler module.
!                   If == SUCCESS, the file inquire was successful
!                      == FAILURE, an unrecoverable error occurred.
!                   UNITS:      N/A
!                   TYPE:       INTEGER
!                   DIMENSION:  Scalar
!
!:sdoc-:
!------------------------------------------------------------------------------

  FUNCTION CRTM_RTSolution_InquireFile_Binary( &
    Filename   , &  ! Input
    n_Channels , &  ! Optional output
    n_Profiles ) &  ! Optional output
  RESULT( err_stat )
    ! Arguments
    CHARACTER(*),           INTENT(IN)  :: Filename
    INTEGER     , OPTIONAL, INTENT(OUT) :: n_Channels
    INTEGER     , OPTIONAL, INTENT(OUT) :: n_Profiles
    ! Function result
    INTEGER :: err_stat
    ! Function parameters
    CHARACTER(*), PARAMETER :: ROUTINE_NAME = 'CRTM_RTSolution_InquireFile_Binary'
    ! Function variables
    CHARACTER(ML) :: msg
    CHARACTER(ML) :: io_msg
    INTEGER :: io_stat
    INTEGER :: fid
    INTEGER :: l, m

    ! Set up
    err_stat = SUCCESS

    ! Open the file
    err_stat = Open_Binary_File( Filename, fid )
    IF ( err_stat /= SUCCESS ) THEN
      msg = 'Error opening '//TRIM(Filename)
      CALL Inquire_CleanUp(); RETURN
    END IF

    ! Read the number of channels,profiles
    READ( fid,IOSTAT=io_stat,IOMSG=io_msg ) l, m
    IF ( io_stat /= 0 ) THEN
      msg = 'Error reading dimensions from '//TRIM(Filename)//' - '//TRIM(io_msg)
      CALL Inquire_CleanUp(); RETURN
    END IF

    ! Close the file
    CLOSE( fid,IOSTAT=io_stat,IOMSG=io_msg )
    IF ( io_stat /= 0 ) THEN
      msg = 'Error closing '//TRIM(Filename)//' - '//TRIM(io_msg)
      CALL Inquire_CleanUp(); RETURN
    END IF

    IF ( PRESENT(n_Channels) ) n_Channels = l
    IF ( PRESENT(n_Profiles) ) n_Profiles = m

  CONTAINS

    SUBROUTINE Inquire_CleanUp()
      IF ( File_Open( Filename ) ) THEN
        CLOSE( fid,IOSTAT=io_stat,IOMSG=io_msg )
        IF ( io_stat /= SUCCESS ) &
          msg = TRIM(msg)//'; Error closing input file during error cleanup - '//TRIM(io_msg)
      END IF
      err_stat = FAILURE
      CALL Display_Message( ROUTINE_NAME, msg, err_stat )
    END SUBROUTINE Inquire_CleanUp

  END FUNCTION CRTM_RTSolution_InquireFile_Binary

!------------------------------------------------------------------------------
!:sdoc+:
!
! NAME:
!   CRTM_RTSolution_InquireFile_NetCDF
!
! PURPOSE:
!   Function to inquire CRTM RTSolution object files.
!
! CALLING SEQUENCE:
!   Error_Status = CRTM_RTSolution_InquireFile_NetCDF( Filename   , &
!                                                      n_Profiles , &
!                                                      n_Layers   , &
!                                                      n_Channels , &
!                                                      n_Stokes   )
!
! INPUTS:
!   Filename:       Character string specifying the name of a
!                   CRTM RTSolution data file to read.
!                   UNITS:      N/A
!                   TYPE:       CHARACTER(*)
!                   DIMENSION:  Scalar
!                   ATTRIBUTES: INTENT(IN)
!
! OPTIONAL OUTPUTS:
!   n_Profiles:     The number of profiles in the data file.
!                   UNITS:      N/A
!                   TYPE:       INTEGER
!                   DIMENSION:  Scalar
!                   ATTRIBUTES: INTENT(OUT)

!   n_Layers:       The number of layers in all profiles in the data file.
!                   UNITS:      N/A
!                   TYPE:       INTEGER
!                   DIMENSION:  Scalar
!                   ATTRIBUTES: INTENT(OUT)
!
!   n_Channels:     The number of spectral channels in the data file
!                   UNITS:      N/A
!                   TYPE:       INTEGER
!                   DIMENSION:  Scalar
!                   ATTRIBUTES: INTENT(OUT)
!
!   n_Stokes:       The number of stokes in the stoke vector
!                   UNITS:      N/A
!                   TYPE:       INTEGER
!                   DIMENSION:  Scalar
!                   ATTRIBUTES: INTENT(OUT)
!
! FUNCTION RESULT:
!   Error_Status:   The return value is an integer defining the error status.
!                   The error codes are defined in the Message_Handler module.
!                   If == SUCCESS, the file inquire was successful
!                      == FAILURE, an unrecoverable error occurred.
!                   UNITS:      N/A
!                   TYPE:       INTEGER
!                   DIMENSION:  Scalar
!
!:sdoc-:
!------------------------------------------------------------------------------

  FUNCTION CRTM_RTSolution_InquireFile_NetCDF( &
    Filename   , &  ! Input
    n_Profiles , &  ! Output
    n_Layers   , &  ! Output
    n_Channels , &  ! Output
    n_Stokes   ) &  ! Output
  RESULT( err_stat )
    ! Arguments
    CHARACTER(*),  INTENT(IN)  :: Filename
    INTEGER     ,  INTENT(OUT) :: n_Profiles
    INTEGER     ,  INTENT(OUT) :: n_Layers
    INTEGER     ,  INTENT(OUT) :: n_Channels
    INTEGER     ,  INTENT(OUT) :: n_Stokes
    ! Function result
    INTEGER :: err_stat
    ! Function parameters
    CHARACTER(*), PARAMETER :: ROUTINE_NAME = 'CRTM_RTSolution_InquireFile_NetCDF'
    ! Function variables
    CHARACTER(ML) :: msg
    INTEGER :: io_stat
    INTEGER :: fid
    INTEGER :: l, m, j, k
    LOGICAL :: Close_File
    INTEGER :: NF90_Status, FileId, VarId, DimId

    ! Set up
    err_stat = SUCCESS
    Close_File = .FALSE.

    ! Open the file
    NF90_Status = NF90_OPEN( Filename,NF90_NOWRITE,FileId )
    IF ( NF90_Status /= NF90_NOERR ) THEN
      msg = 'Error opening '//TRIM(Filename)//' for read access - '// &
            TRIM(NF90_STRERROR( NF90_Status ))
      CALL Inquire_CleanUp(); RETURN
    END IF

    ! ...Close the file if any error from here on
    Close_File = .TRUE.

    ! Get the dimensions
    ! ...n_Profiles dimension
    NF90_Status = NF90_INQ_DIMID( FileId,PROFILE_DIMNAME,DimId )
    IF ( NF90_Status /= NF90_NOERR ) THEN
      msg = 'Error inquiring dimension ID for '//PROFILE_DIMNAME//' - '// &
            TRIM(NF90_STRERROR( NF90_Status ))
      CALL Inquire_CleanUp(); RETURN
    END IF
    NF90_Status = NF90_INQUIRE_DIMENSION( FileId,DimId,Len=n_Profiles )
    IF ( NF90_Status /= NF90_NOERR ) THEN
      msg = 'Error reading dimension value for '//PROFILE_DIMNAME//' - '// &
            TRIM(NF90_STRERROR( NF90_Status ))
      CALL Inquire_CleanUp(); RETURN
    END IF
    ! ...n_Layers dimension
    NF90_Status = NF90_INQ_DIMID( FileId,LAYER_DIMNAME,DimId )
    IF ( NF90_Status /= NF90_NOERR ) THEN
      msg = 'Error inquiring dimension ID for '//LAYER_DIMNAME//' - '// &
            TRIM(NF90_STRERROR( NF90_Status ))
      CALL Inquire_CleanUp(); RETURN
    END IF
    NF90_Status = NF90_INQUIRE_DIMENSION( FileId,DimId,Len=n_Layers )
    IF ( NF90_Status /= NF90_NOERR ) THEN
      msg = 'Error reading dimension value for '//LAYER_DIMNAME//' - '// &
            TRIM(NF90_STRERROR( NF90_Status ))
      CALL Inquire_CleanUp(); RETURN
    END IF
    ! ...n_Channels dimension
    NF90_Status = NF90_INQ_DIMID( FileId,CHANNEL_DIMNAME,DimId )
    IF ( NF90_Status /= NF90_NOERR ) THEN
      msg = 'Error inquiring dimension ID for '//CHANNEL_DIMNAME//' - '// &
            TRIM(NF90_STRERROR( NF90_Status ))
      CALL Inquire_CleanUp(); RETURN
    END IF
    NF90_Status = NF90_INQUIRE_DIMENSION( FileId,DimId,Len=n_Channels )
    IF ( NF90_Status /= NF90_NOERR ) THEN
      msg = 'Error reading dimension value for '//CHANNEL_DIMNAME//' - '// &
            TRIM(NF90_STRERROR( NF90_Status ))
      CALL Inquire_CleanUp(); RETURN
    END IF
    ! ...n_Stokes dimension
    NF90_Status = NF90_INQ_DIMID( FileId,STOKE_DIMNAME,DimId )
    IF ( NF90_Status /= NF90_NOERR ) THEN
      msg = 'Error inquiring dimension ID for '//STOKE_DIMNAME//' - '// &
            TRIM(NF90_STRERROR( NF90_Status ))
      CALL Inquire_CleanUp(); RETURN
    END IF
    NF90_Status = NF90_INQUIRE_DIMENSION( FileId,DimId,Len=n_Stokes )
    IF ( NF90_Status /= NF90_NOERR ) THEN
      msg = 'Error reading dimension value for '//STOKE_DIMNAME//' - '// &
            TRIM(NF90_STRERROR( NF90_Status ))
      CALL Inquire_CleanUp(); RETURN
    END IF

    ! Close the file
    NF90_Status = NF90_CLOSE( FileId )
    Close_File = .FALSE.
    IF ( NF90_Status /= NF90_NOERR ) THEN
      msg = 'Error closing input file - '//TRIM(NF90_STRERROR( NF90_Status ))
      CALL Inquire_Cleanup(); RETURN
    END IF

  CONTAINS

    SUBROUTINE Inquire_CleanUp()
      IF ( Close_File ) THEN
        NF90_Status = NF90_CLOSE( FileId )
        IF ( NF90_Status /= NF90_NOERR ) &
          msg = TRIM(msg)//'; Error closing input file during error cleanup.'
      END IF
      err_stat = FAILURE
      CALL Display_Message( ROUTINE_NAME,msg,err_stat )
    END SUBROUTINE Inquire_CleanUp

  END FUNCTION CRTM_RTSolution_InquireFile_NetCDF

!------------------------------------------------------------------------------
!:sdoc+:
!
! NAME:
!   CRTM_RTSolution_ReadFile
!
! PURPOSE:
!   Function to read CRTM RTSolution object files.
!
! CALLING SEQUENCE:
!   Error_Status = CRTM_RTSolution_ReadFile( Filename                , &
!                                            RTSolution              , &
!                                            NetCDF                  , &
!                                            Quiet      = Quiet      , &
!                                            n_Channels = n_Channels , &
!                                            n_Profiles = n_Profiles , &
!
! INPUTS:
!   Filename:     Character string specifying the name of an
!                 RTSolution format data file to read.
!                 UNITS:      N/A
!                 TYPE:       CHARACTER(*)
!                 DIMENSION:  Scalar
!                 ATTRIBUTES: INTENT(IN)
!
! OUTPUTS:
!   RTSolution:   CRTM RTSolution object array containing the RTSolution
!                 data.
!                 UNITS:      N/A
!                 TYPE:       CRTM_RTSolution_type
!                 DIMENSION:  Rank-2 (n_Channels x n_Profiles)
!                 ATTRIBUTES: INTENT(OUT), ALLOCATABLE
!
! OPTIONAL INPUTS:
!   NetCDF:        Set this logical argument to set output file format.
!                 If == .FALSE., Binary [DEFAULT].
!                    == .TRUE.,  NetCDF
!                 If not specified, default is .FALSE.
!                 UNITS:      N/A
!                 TYPE:       LOGICAL
!                 DIMENSION:  Scalar
!                 ATTRIBUTES: INTENT(IN), OPTIONAL
!   Quiet:        Set this logical argument to suppress INFORMATION
!                 messages being printed to stdout
!                 If == .FALSE., INFORMATION messages are OUTPUT [DEFAULT].
!                    == .TRUE.,  INFORMATION messages are SUPPRESSED.
!                 If not specified, default is .FALSE.
!                 UNITS:      N/A
!                 TYPE:       LOGICAL
!                 DIMENSION:  Scalar
!                 ATTRIBUTES: INTENT(IN), OPTIONAL
!
! OPTIONAL OUTPUTS:
!   n_Channels:   The number of channels for which data was read.
!                 UNITS:      N/A
!                 TYPE:       INTEGER
!                 DIMENSION:  Scalar
!                 ATTRIBUTES: OPTIONAL, INTENT(OUT)
!
!   n_Profiles:   The number of profiles for which data was read.
!                 UNITS:      N/A
!                 TYPE:       INTEGER
!                 DIMENSION:  Scalar
!                 ATTRIBUTES: OPTIONAL, INTENT(OUT)
!
!
! FUNCTION RESULT:
!   Error_Status: The return value is an integer defining the error status.
!                 The error codes are defined in the Message_Handler module.
!                 If == SUCCESS, the file read was successful
!                    == FAILURE, an unrecoverable error occurred.
!                 UNITS:      N/A
!                 TYPE:       INTEGER
!                 DIMENSION:  Scalar
!
!:sdoc-:
!------------------------------------------------------------------------------

  FUNCTION CRTM_RTSolution_ReadFile( &
    Filename   , &  ! Input
    RTSolution , &  ! Output
    NetCDF     , &  ! Optional input
    Quiet      , &  ! Optional input
    n_Channels , &  ! Optional output
    n_Profiles , &  ! Optional output
    Debug      ) &  ! Optional input (Debug output control)
  RESULT( err_stat )
    ! Arguments
    CHARACTER(*),                            INTENT(IN)  :: Filename
    TYPE(CRTM_RTSolution_type), ALLOCATABLE, INTENT(OUT) :: RTSolution(:,:)  ! L x M
    LOGICAL,          OPTIONAL,              INTENT(IN)  :: NetCDF
    LOGICAL,          OPTIONAL,              INTENT(IN)  :: Quiet
    INTEGER,          OPTIONAL,              INTENT(OUT) :: n_Channels       ! L
    INTEGER,          OPTIONAL,              INTENT(OUT) :: n_Profiles       ! M
    LOGICAL,          OPTIONAL,              INTENT(IN)  :: Debug
    ! Function result
    INTEGER :: err_stat
    ! Function parameters
    CHARACTER(*), PARAMETER :: ROUTINE_NAME = 'CRTM_RTSolution_ReadFile'
    ! Function variables
    CHARACTER(ML) :: msg
    LOGICAL :: noisy
    LOGICAL :: binary

    ! Set up
    err_stat = SUCCESS
    ! ...Check Quiet argument
    noisy = .TRUE.
    IF ( PRESENT(Quiet) ) noisy = .NOT. Quiet
    ! ...Override Quiet settings if debug set.
    IF ( PRESENT(Debug) ) noisy = Debug
    ! ...Check output format
    binary = .True.
    if ( PRESENT(NetCDF) ) binary = .NOT. NetCDF

    IF (binary) THEN
      err_stat = CRTM_RTSolution_ReadFile_Binary(Filename   , &
                                                 RTSolution , &
                                                 noisy      , &
                                                 n_Channels , &
                                                 n_Profiles   )
    ELSE
      err_stat = CRTM_RTSolution_ReadFile_NetCDF(Filename   , &
                                                 RTSolution , &
                                                 noisy        )
    END IF
    IF ( err_stat /= SUCCESS ) THEN
      WRITE( msg,'("Error writing RTSolution into:  ",a)' ) TRIM(Filename)
      RETURN
    END IF

  END FUNCTION CRTM_RTSolution_ReadFile



!------------------------------------------------------------------------------
!:sdoc+:
!
! NAME:
!   CRTM_RTSolution_ReadFile_Binary
!
! PURPOSE:
!   Function to read CRTM RTSolution object files.
!
! CALLING SEQUENCE:
!   Error_Status = CRTM_RTSolution_ReadFile_Binary( Filename               , &
!                                                   RTSolution             , &
!                                                   Quiet      = Quiet     , &
!                                                   n_Channels = n_Channels, &
!                                                   n_Profiles = n_Profiles, &
!
! INPUTS:
!   Filename:     Character string specifying the name of an
!                 RTSolution format data file to read.
!                 UNITS:      N/A
!                 TYPE:       CHARACTER(*)
!                 DIMENSION:  Scalar
!                 ATTRIBUTES: INTENT(IN)
!
! OUTPUTS:
!   RTSolution:   CRTM RTSolution object array containing the RTSolution
!                 data.
!                 UNITS:      N/A
!                 TYPE:       CRTM_RTSolution_type
!                 DIMENSION:  Rank-2 (n_Channels x n_Profiles)
!                 ATTRIBUTES: INTENT(OUT), ALLOCATABLE
!
! OPTIONAL INPUTS:
!   Quiet:        Set this logical argument to suppress INFORMATION
!                 messages being printed to stdout
!                 If == .FALSE., INFORMATION messages are OUTPUT [DEFAULT].
!                    == .TRUE.,  INFORMATION messages are SUPPRESSED.
!                 If not specified, default is .FALSE.
!                 UNITS:      N/A
!                 TYPE:       LOGICAL
!                 DIMENSION:  Scalar
!                 ATTRIBUTES: INTENT(IN), OPTIONAL
!
! OPTIONAL OUTPUTS:
!   n_Channels:   The number of channels for which data was read.
!                 UNITS:      N/A
!                 TYPE:       INTEGER
!                 DIMENSION:  Scalar
!                 ATTRIBUTES: OPTIONAL, INTENT(OUT)
!
!   n_Profiles:   The number of profiles for which data was read.
!                 UNITS:      N/A
!                 TYPE:       INTEGER
!                 DIMENSION:  Scalar
!                 ATTRIBUTES: OPTIONAL, INTENT(OUT)
!
!
! FUNCTION RESULT:
!   Error_Status: The return value is an integer defining the error status.
!                 The error codes are defined in the Message_Handler module.
!                 If == SUCCESS, the file read was successful
!                    == FAILURE, an unrecoverable error occurred.
!                 UNITS:      N/A
!                 TYPE:       INTEGER
!                 DIMENSION:  Scalar
!
!:sdoc-:
!------------------------------------------------------------------------------

  FUNCTION CRTM_RTSolution_ReadFile_Binary( &
    Filename   , &  ! Input
    RTSolution , &  ! Output
    noisy      , &  ! Optional input
    n_Channels , &  ! Optional output
    n_Profiles ) &  ! Optional output
  RESULT( err_stat )
    ! Arguments
    CHARACTER(*),                            INTENT(IN)  :: Filename
    TYPE(CRTM_RTSolution_type), ALLOCATABLE, INTENT(OUT) :: RTSolution(:,:)  ! L x M
    LOGICAL,                                 INTENT(IN)  :: noisy
    INTEGER,          OPTIONAL,              INTENT(OUT) :: n_Channels
    INTEGER,          OPTIONAL,              INTENT(OUT) :: n_Profiles
    ! Function result
    INTEGER :: err_stat
    ! Function parameters
    CHARACTER(*), PARAMETER :: ROUTINE_NAME = 'CRTM_RTSolution_ReadFile_Binary'
    ! Function variables
    CHARACTER(ML) :: msg
    CHARACTER(ML) :: io_msg
    CHARACTER(ML) :: alloc_msg
    INTEGER :: io_stat
    INTEGER :: alloc_stat
    INTEGER :: fid
    INTEGER :: l, n_input_channels
    INTEGER :: m, n_input_profiles

    ! Set up
    err_stat = SUCCESS

    ! Open the file
    err_stat = Open_Binary_File( Filename, fid )
    IF ( err_stat /= SUCCESS ) THEN
      msg = 'Error opening '//TRIM(Filename)
      CALL Read_Cleanup(); RETURN
    END IF


    ! Read the dimensions
    READ( fid,IOSTAT=io_stat,IOMSG=io_msg ) n_input_channels, n_input_profiles
    IF ( io_stat /= 0 ) THEN
      msg = 'Error reading dimensions from '//TRIM(Filename)//' - '//TRIM(io_msg)
      CALL Read_Cleanup(); RETURN
    END IF
    ! ...Allocate the return structure array
   !ALLOCATE(RTSolution(n_input_channels, n_input_profiles), STAT=alloc_stat, ERRMSG=alloc_msg)
    ALLOCATE(RTSolution(n_input_channels, n_input_profiles), STAT=alloc_stat)
    IF ( alloc_stat /= 0 ) THEN
      msg = 'Error allocating RTSolution array - '//TRIM(alloc_msg)
      CALL Read_Cleanup(); RETURN
    END IF


    ! Loop over all the profiles and channels
    Profile_Loop: DO m = 1, n_input_profiles
      Channel_Loop: DO l = 1, n_input_channels
        err_stat = Read_Record( fid, RTSolution(l,m) )
        IF ( err_stat /= SUCCESS ) THEN
          WRITE( msg,'("Error reading RTSolution element (",i0,",",i0,") from ",a)' ) &
                 l, m, TRIM(Filename)
          CALL Read_Cleanup(); RETURN
        END IF
      END DO Channel_Loop
    END DO Profile_Loop


    ! Close the file
    CLOSE( fid,IOSTAT=io_stat,IOMSG=io_msg )
    IF ( io_stat /= 0 ) THEN
      msg = 'Error closing '//TRIM(Filename)//' - '//TRIM(io_msg)
      CALL Read_Cleanup(); RETURN
    END IF


    ! Set the return values
    IF ( PRESENT(n_Channels) ) n_Channels = n_input_channels
    IF ( PRESENT(n_Profiles) ) n_Profiles = n_input_profiles


    ! Output an info message
    IF ( noisy ) THEN
      WRITE( msg,'("Number of channels and profiles read from ",a,": ",i0,1x,i0)' ) &
             TRIM(Filename), n_input_channels, n_input_profiles
      CALL Display_Message( ROUTINE_NAME, msg, INFORMATION )
    END IF

  CONTAINS

    SUBROUTINE Read_CleanUp()
      IF ( File_Open( Filename ) ) THEN
        CLOSE( fid,IOSTAT=io_stat,IOMSG=io_msg )
        IF ( io_stat /= 0 ) &
          msg = TRIM(msg)//'; Error closing input file during error cleanup - '//TRIM(io_msg)
      END IF
      IF ( ALLOCATED(RTSolution) ) THEN
       !DEALLOCATE(RTSolution, STAT=alloc_stat, ERRMSG=alloc_msg)
        DEALLOCATE(RTSolution, STAT=alloc_stat)
        IF ( alloc_stat /= 0 ) &
          msg = TRIM(msg)//'; Error deallocating RTSolution array during error cleanup - '//&
                TRIM(alloc_msg)
      END IF
      err_stat = FAILURE
      CALL Display_Message( ROUTINE_NAME, msg, err_stat )
    END SUBROUTINE Read_CleanUp

  END FUNCTION CRTM_RTSolution_ReadFile_Binary


!------------------------------------------------------------------------------
!:sdoc+:
!
! NAME:
!   CRTM_RTSolution_ReadFile_NetCDF
!
! PURPOSE:
!   Function to read CRTM RTSolution object files.
!
! CALLING SEQUENCE:
!   Error_Status = CRTM_RTSolution_ReadFile_NetCDF( Filename               , &
!                                                   RTSolution             , &
!                                                   noisy     )
!
! INPUTS:
!   Filename:     Character string specifying the name of an
!                 RTSolution format data file to read.
!                 UNITS:      N/A
!                 TYPE:       CHARACTER(*)
!                 DIMENSION:  Scalar
!                 ATTRIBUTES: INTENT(IN)
!
! OUTPUTS:
!   RTSolution:   CRTM RTSolution object array containing the RTSolution
!                 data.
!                 UNITS:      N/A
!                 TYPE:       CRTM_RTSolution_type
!                 DIMENSION:  Rank-2 (n_Channels x n_Profiles)
!                 ATTRIBUTES: INTENT(OUT), ALLOCATABLE
!
! OPTIONAL INPUTS:
!   noisy:        Set this logical argument to suppress INFORMATION
!                 messages being printed to stdout
!                 If == .TRUE., INFORMATION messages are OUTPUT [DEFAULT].
!                    == .FALSE.,INFORMATION messages are SUPPRESSED.
!                 If not specified, default is .TRUE.
!                 UNITS:      N/A
!                 TYPE:       LOGICAL
!                 DIMENSION:  Scalar
!                 ATTRIBUTES: INTENT(IN), OPTIONAL
!
! FUNCTION RESULT:
!   Error_Status: The return value is an integer defining the error status.
!                 The error codes are defined in the Message_Handler module.
!                 If == SUCCESS, the file read was successful
!                    == FAILURE, an unrecoverable error occurred.
!                 UNITS:      N/A
!                 TYPE:       INTEGER
!                 DIMENSION:  Scalar
!
!:sdoc-:
!------------------------------------------------------------------------------

  FUNCTION CRTM_RTSolution_ReadFile_NetCDF( &
    Filename   , &  ! Input
    RTSolution , &  ! Output
    noisy      ) &  ! Optional input
  RESULT( err_stat )
    ! Arguments
    CHARACTER(*),                            INTENT(IN)  :: Filename
    TYPE(CRTM_RTSolution_type), ALLOCATABLE, INTENT(OUT) :: RTSolution(:,:)  ! L x M
    LOGICAL,                                 INTENT(IN)  :: noisy
    ! Function result
    INTEGER :: err_stat
    ! Function parameters
    CHARACTER(*), PARAMETER :: ROUTINE_NAME = 'CRTM_RTSolution_ReadFile_NetCDF'
    ! Function variables
    CHARACTER(ML) :: msg
    CHARACTER(ML) :: io_msg
    CHARACTER(ML) :: alloc_msg
    INTEGER :: io_stat
    INTEGER :: alloc_stat
    INTEGER :: fid
    INTEGER :: l, m, s, c
    LOGICAL :: Close_File
    INTEGER :: NF90_Status, FileId, VarId, Allocate_Status
    CHARACTER(ML) :: GAttName
    CHARACTER(ML) :: Sensor_ID, RT_Algorithm_Name
    INTEGER :: WMO_Satellite_ID, WMO_Sensor_ID
    INTEGER :: n_Profiles, n_Channels, n_Layers, n_Stokes
    INTEGER, ALLOCATABLE :: Sensor_Channel(:)
    INTEGER, ALLOCATABLE :: n_Full_Streams(:,:)
    REAL(fp), ALLOCATABLE :: SSA_Max(:,:)
    REAL(fp), ALLOCATABLE :: SOD(:,:)
    REAL(fp), ALLOCATABLE :: Surface_Emissivity(:,:)
    REAL(fp), ALLOCATABLE :: Surface_Reflectivity(:,:)
    REAL(fp), ALLOCATABLE :: Up_Radiance(:,:)
    REAL(fp), ALLOCATABLE :: Down_Radiance(:,:)
    REAL(fp), ALLOCATABLE :: Down_Solar_Radiance(:,:)
    REAL(fp), ALLOCATABLE :: Surface_Planck_Radiance(:,:)
    REAL(fp), ALLOCATABLE :: Total_Cloud_Cover(:,:)
    REAL(fp), ALLOCATABLE :: R_clear(:,:)
    REAL(fp), ALLOCATABLE :: Tb_clear(:,:)
    REAL(fp), ALLOCATABLE :: Radiance(:,:)
    REAL(fp), ALLOCATABLE :: Brightness_Temperature(:,:)
    REAL(fp), ALLOCATABLE :: Solar_Irradiance(:,:)
    REAL(fp), ALLOCATABLE :: Stokes(:,:,:)
    REAL(fp), ALLOCATABLE :: Upwelling_Overcast_Radiance(:,:,:)
    REAL(fp), ALLOCATABLE :: Upwelling_Radiance(:,:,:)
    REAL(fp), ALLOCATABLE :: Layer_Optical_Depth(:,:,:)
    REAL(fp), ALLOCATABLE :: Single_Scatter_Albedo(:,:,:)
    REAL(fp), ALLOCATABLE :: Reflectivity(:,:,:)
    REAL(fp), ALLOCATABLE :: Reflectivity_Attenuated(:,:,:)


    ! Set up
    err_stat = SUCCESS
    Close_File = .FALSE.
    ! ...Check that the file exists
    IF ( .NOT. File_Exists(Filename) ) THEN
      msg = 'File '//TRIM(Filename)//' not found.'
      CALL Read_Cleanup(); RETURN
    END IF

    ! Inquire the file to get the dimensions
    err_stat = CRTM_RTSolution_InquireFile_NetCDF( &
                 Filename                 , &
                 n_Profiles  = n_Profiles , &
                 n_Layers    = n_Layers   , &
                 n_Channels  = n_Channels , &
                 n_Stokes    = n_Stokes     )
    IF ( err_stat /= SUCCESS ) THEN
      msg = 'Error obtaining RTSolution dimensions from '//TRIM(Filename)
      CALL Read_Cleanup(); RETURN
    END IF

    ! Allocate the input structures
    ALLOCATE( Sensor_Channel( n_Channels ), &
              n_Full_Streams( n_Channels, n_Profiles ), &
              SSA_Max( n_Channels, n_Profiles ), &
              SOD( n_Channels, n_Profiles ), &
              Surface_Emissivity( n_Channels, n_Profiles ), &
              Surface_Reflectivity( n_Channels, n_Profiles ), &
              Up_Radiance( n_Channels, n_Profiles ), &
              Down_Radiance( n_Channels, n_Profiles ), &
              Down_Solar_Radiance( n_Channels, n_Profiles), &
              Surface_Planck_Radiance( n_Channels, n_Profiles ), &
              Total_Cloud_Cover( n_Channels, n_Profiles ), &
              R_clear( n_Channels, n_Profiles ), &
              Tb_clear( n_Channels, n_Profiles ), &
              Radiance( n_Channels, n_Profiles ), &
              Brightness_Temperature( n_Channels, n_Profiles ), &
              Solar_Irradiance( n_Channels, n_Profiles ), &
              Stokes( n_Channels, n_Stokes, n_Profiles ), &
              Upwelling_Overcast_Radiance( n_Channels, n_Layers, n_Profiles ), &
              Upwelling_Radiance( n_Channels, n_Layers, n_Profiles ), &
              Layer_Optical_Depth( n_Channels, n_Layers, n_Profiles ), &
              Single_Scatter_Albedo( n_Channels, n_Layers, n_Profiles ), &
              Reflectivity( n_Channels, n_Layers, n_Profiles ), &
              Reflectivity_Attenuated( n_Channels, n_Layers, n_Profiles ), &
              STAT = alloc_stat )
    IF ( alloc_stat /= 0 ) THEN
      msg = 'Error allocating RTSolution output arrays'
      CALL Display_Message( ROUTINE_NAME, msg, FAILURE )
      STOP
    END IF


    ! Open the file for reading
    NF90_Status = NF90_OPEN( Filename,NF90_NOWRITE,FileId )
    IF ( NF90_Status /= NF90_NOERR ) THEN
      msg = 'Error opening '//TRIM(Filename)//' for read access - '//&
            TRIM(NF90_STRERROR( NF90_Status ))
      CALL Read_Cleanup(); RETURN
    END IF
    ! ...Close the file if any error from here on
    Close_File = .TRUE.

    ! Read the RTSolution data
    ! Global Attributes: Sensor_ID, WMO_Satellite_ID, WMO_Sensor_ID, RT_Algorithm_Name
    GAttName = SENSOR_ID_GATTNAME
    NF90_Status = NF90_GET_ATT( FileId,NF90_GLOBAL,TRIM(GAttName),Sensor_ID )
    IF ( NF90_Status /= NF90_NOERR ) THEN
      CALL ReadGAtts_Cleanup(); RETURN
    END IF
    GAttName = WMO_SAT_ID_GATTNAME
    NF90_Status = NF90_GET_ATT( FileId,NF90_GLOBAL,TRIM(GAttName),WMO_Satellite_ID )
    IF ( NF90_Status /= NF90_NOERR ) THEN
      CALL ReadGAtts_Cleanup(); RETURN
    END IF
    GAttName = WMO_SEN_ID_GATTNAME
    NF90_Status = NF90_GET_ATT( FileId,NF90_GLOBAL,TRIM(GAttName),WMO_Sensor_ID )
    IF ( NF90_Status /= NF90_NOERR ) THEN
      CALL ReadGAtts_Cleanup(); RETURN
    END IF
    GAttName = RT_ALGRTHM_GATTNAME
    NF90_Status = NF90_GET_ATT( FileId,NF90_GLOBAL,TRIM(GAttName),RT_Algorithm_Name )
    IF ( NF90_Status /= NF90_NOERR ) THEN
      CALL ReadGAtts_Cleanup(); RETURN
    END IF
    ! 2D outputs
    ! ...Sensor_Channel variable
    NF90_Status = NF90_INQ_VARID( FileId,CHANNEL_VARNAME,VarId )
    IF ( NF90_Status /= NF90_NOERR ) THEN
      msg = 'Error inquiring '//TRIM(Filename)//' for '//CHANNEL_VARNAME//&
            ' variable ID - '//TRIM(NF90_STRERROR( NF90_Status ))
      CALL Read_Cleanup(); RETURN
    END IF
    NF90_Status = NF90_GET_VAR( FileId,VarId,Sensor_Channel)
    IF ( NF90_Status /= NF90_NOERR ) THEN
      msg = 'Error reading '//CHANNEL_VARNAME//' from '//TRIM(Filename)//&
            ' - '//TRIM(NF90_STRERROR( NF90_Status ))
      CALL Read_Cleanup(); RETURN
    END IF
    ! ...n_Full_Streams variable
    NF90_Status = NF90_INQ_VARID( FileId,STREAM_VARNAME,VarId )
    IF ( NF90_Status /= NF90_NOERR ) THEN
      msg = 'Error inquiring '//TRIM(Filename)//' for '//STREAM_VARNAME//&
            ' variable ID - '//TRIM(NF90_STRERROR( NF90_Status ))
      CALL Read_Cleanup(); RETURN
    END IF
    NF90_Status = NF90_GET_VAR( FileId,VarId,n_Full_Streams)
    IF ( NF90_Status /= NF90_NOERR ) THEN
      msg = 'Error reading '//STREAM_VARNAME//' from '//TRIM(Filename)//&
            ' - '//TRIM(NF90_STRERROR( NF90_Status ))
      CALL Read_Cleanup(); RETURN
    END IF
    ! ...SSA_Max variable
    NF90_Status = NF90_INQ_VARID( FileId,SSAMAX_VARNAME,VarId )
    IF ( NF90_Status /= NF90_NOERR ) THEN
      msg = 'Error inquiring '//TRIM(Filename)//' for '//SSAMAX_VARNAME//&
            ' variable ID - '//TRIM(NF90_STRERROR( NF90_Status ))
      CALL Read_Cleanup(); RETURN
    END IF
    NF90_Status = NF90_GET_VAR( FileId,VarId,SSA_Max)
    IF ( NF90_Status /= NF90_NOERR ) THEN
      msg = 'Error reading '//SSAMAX_VARNAME//' from '//TRIM(Filename)//&
            ' - '//TRIM(NF90_STRERROR( NF90_Status ))
      CALL Read_Cleanup(); RETURN
    END IF
    ! ...SOD variable
    NF90_Status = NF90_INQ_VARID( FileId,SOD_VARNAME,VarId )
    IF ( NF90_Status /= NF90_NOERR ) THEN
      msg = 'Error inquiring '//TRIM(Filename)//' for '//SOD_VARNAME//&
            ' variable ID - '//TRIM(NF90_STRERROR( NF90_Status ))
      CALL Read_Cleanup(); RETURN
    END IF
    NF90_Status = NF90_GET_VAR( FileId,VarId,SOD)
    IF ( NF90_Status /= NF90_NOERR ) THEN
      msg = 'Error reading '//SOD_VARNAME//' from '//TRIM(Filename)//&
            ' - '//TRIM(NF90_STRERROR( NF90_Status ))
      CALL Read_Cleanup(); RETURN
    END IF
    ! ...Surface_Emissivity variable
    NF90_Status = NF90_INQ_VARID( FileId,SEMIS_VARNAME,VarId )
    IF ( NF90_Status /= NF90_NOERR ) THEN
      msg = 'Error inquiring '//TRIM(Filename)//' for '//SEMIS_VARNAME//&
            ' variable ID - '//TRIM(NF90_STRERROR( NF90_Status ))
      CALL Read_Cleanup(); RETURN
    END IF
    NF90_Status = NF90_GET_VAR( FileId,VarId,Surface_Emissivity)
    IF ( NF90_Status /= NF90_NOERR ) THEN
      msg = 'Error reading '//SEMIS_VARNAME//' from '//TRIM(Filename)//&
            ' - '//TRIM(NF90_STRERROR( NF90_Status ))
      CALL Read_Cleanup(); RETURN
    END IF
    ! ...Surface_Reflectivity variable
    NF90_Status = NF90_INQ_VARID( FileId,SREFL_VARNAME,VarId )
    IF ( NF90_Status /= NF90_NOERR ) THEN
      msg = 'Error inquiring '//TRIM(Filename)//' for '//SREFL_VARNAME//&
            ' variable ID - '//TRIM(NF90_STRERROR( NF90_Status ))
      CALL Read_Cleanup(); RETURN
    END IF
    NF90_Status = NF90_GET_VAR( FileId,VarId,Surface_Reflectivity)
    IF ( NF90_Status /= NF90_NOERR ) THEN
      msg = 'Error reading '//SREFL_VARNAME//' from '//TRIM(Filename)//&
            ' - '//TRIM(NF90_STRERROR( NF90_Status ))
      CALL Read_Cleanup(); RETURN
    END IF
    ! ...Up_Radiance variable
    NF90_Status = NF90_INQ_VARID( FileId,UPR_VARNAME,VarId )
    IF ( NF90_Status /= NF90_NOERR ) THEN
      msg = 'Error inquiring '//TRIM(Filename)//' for '//UPR_VARNAME//&
            ' variable ID - '//TRIM(NF90_STRERROR( NF90_Status ))
      CALL Read_Cleanup(); RETURN
    END IF
    NF90_Status = NF90_GET_VAR( FileId,VarId,Up_Radiance)
    IF ( NF90_Status /= NF90_NOERR ) THEN
      msg = 'Error reading '//UPR_VARNAME//' from '//TRIM(Filename)//&
            ' - '//TRIM(NF90_STRERROR( NF90_Status ))
      CALL Read_Cleanup(); RETURN
    END IF
    ! ...Down_Radiance variable
    NF90_Status = NF90_INQ_VARID( FileId,DWNR_VARNAME,VarId )
    IF ( NF90_Status /= NF90_NOERR ) THEN
      msg = 'Error inquiring '//TRIM(Filename)//' for '//DWNR_VARNAME//&
            ' variable ID - '//TRIM(NF90_STRERROR( NF90_Status ))
      CALL Read_Cleanup(); RETURN
    END IF
    NF90_Status = NF90_GET_VAR( FileId,VarId,Down_Radiance)
    IF ( NF90_Status /= NF90_NOERR ) THEN
      msg = 'Error reading '//DWNR_VARNAME//' from '//TRIM(Filename)//&
            ' - '//TRIM(NF90_STRERROR( NF90_Status ))
      CALL Read_Cleanup(); RETURN
    END IF
    ! ...Down_Solar_Radiance variable
    NF90_Status = NF90_INQ_VARID( FileId,DWNSOLARR_VARNAME,VarId )
    IF ( NF90_Status /= NF90_NOERR ) THEN
      msg = 'Error inquiring '//TRIM(Filename)//' for '//DWNSOLARR_VARNAME//&
            ' variable ID - '//TRIM(NF90_STRERROR( NF90_Status ))
      CALL Read_Cleanup(); RETURN
    END IF
    NF90_Status = NF90_GET_VAR( FileId,VarId,Down_Solar_Radiance)
    IF ( NF90_Status /= NF90_NOERR ) THEN
      msg = 'Error reading '//DWNSOLARR_VARNAME//' from '//TRIM(Filename)//&
            ' - '//TRIM(NF90_STRERROR( NF90_Status ))
      CALL Read_Cleanup(); RETURN
    END IF
    ! ...Surface_Planck_Radiance variable
    NF90_Status = NF90_INQ_VARID( FileId,SPR_VARNAME,VarId )
    IF ( NF90_Status /= NF90_NOERR ) THEN
      msg = 'Error inquiring '//TRIM(Filename)//' for '//SPR_VARNAME//&
            ' variable ID - '//TRIM(NF90_STRERROR( NF90_Status ))
      CALL Read_Cleanup(); RETURN
    END IF
    NF90_Status = NF90_GET_VAR( FileId,VarId,Surface_Planck_Radiance)
    IF ( NF90_Status /= NF90_NOERR ) THEN
      msg = 'Error reading '//SPR_VARNAME//' from '//TRIM(Filename)//&
            ' - '//TRIM(NF90_STRERROR( NF90_Status ))
      CALL Read_Cleanup(); RETURN
    END IF
    ! ...Total_Cloud_Cover variable
    NF90_Status = NF90_INQ_VARID( FileId,TCC_VARNAME,VarId )
    IF ( NF90_Status /= NF90_NOERR ) THEN
      msg = 'Error inquiring '//TRIM(Filename)//' for '//TCC_VARNAME//&
            ' variable ID - '//TRIM(NF90_STRERROR( NF90_Status ))
      CALL Read_Cleanup(); RETURN
    END IF
    NF90_Status = NF90_GET_VAR( FileId,VarId,Total_Cloud_Cover)
    IF ( NF90_Status /= NF90_NOERR ) THEN
      msg = 'Error reading '//TCC_VARNAME//' from '//TRIM(Filename)//&
            ' - '//TRIM(NF90_STRERROR( NF90_Status ))
      CALL Read_Cleanup(); RETURN
    END IF
    ! ...R_clear variable
    NF90_Status = NF90_INQ_VARID( FileId,RCLEAR_VARNAME,VarId )
    IF ( NF90_Status /= NF90_NOERR ) THEN
      msg = 'Error inquiring '//TRIM(Filename)//' for '//RCLEAR_VARNAME//&
            ' variable ID - '//TRIM(NF90_STRERROR( NF90_Status ))
      CALL Read_Cleanup(); RETURN
    END IF
    NF90_Status = NF90_GET_VAR( FileId,VarId,R_clear)
    IF ( NF90_Status /= NF90_NOERR ) THEN
      msg = 'Error reading '//RCLEAR_VARNAME//' from '//TRIM(Filename)//&
            ' - '//TRIM(NF90_STRERROR( NF90_Status ))
      CALL Read_Cleanup(); RETURN
    END IF
    ! ...Tb_clear variable
    NF90_Status = NF90_INQ_VARID( FileId,TBCLEAR_VARNAME,VarId )
    IF ( NF90_Status /= NF90_NOERR ) THEN
      msg = 'Error inquiring '//TRIM(Filename)//' for '//TBCLEAR_VARNAME//&
            ' variable ID - '//TRIM(NF90_STRERROR( NF90_Status ))
      CALL Read_Cleanup(); RETURN
    END IF
    NF90_Status = NF90_GET_VAR( FileId,VarId,Tb_clear)
    IF ( NF90_Status /= NF90_NOERR ) THEN
      msg = 'Error reading '//TBCLEAR_VARNAME//' from '//TRIM(Filename)//&
            ' - '//TRIM(NF90_STRERROR( NF90_Status ))
      CALL Read_Cleanup(); RETURN
    END IF
    ! ...Radiance variable
    NF90_Status = NF90_INQ_VARID( FileId,RADIANCE_VARNAME,VarId )
    IF ( NF90_Status /= NF90_NOERR ) THEN
      msg = 'Error inquiring '//TRIM(Filename)//' for '//RADIANCE_VARNAME//&
            ' variable ID - '//TRIM(NF90_STRERROR( NF90_Status ))
      CALL Read_Cleanup(); RETURN
    END IF
    NF90_Status = NF90_GET_VAR( FileId,VarId,Radiance)
    IF ( NF90_Status /= NF90_NOERR ) THEN
      msg = 'Error reading '//RADIANCE_VARNAME//' from '//TRIM(Filename)//&
            ' - '//TRIM(NF90_STRERROR( NF90_Status ))
      CALL Read_Cleanup(); RETURN
    END IF
    ! ...Brightness_Temperature variable
    NF90_Status = NF90_INQ_VARID( FileId,BT_VARNAME,VarId )
    IF ( NF90_Status /= NF90_NOERR ) THEN
      msg = 'Error inquiring '//TRIM(Filename)//' for '//BT_VARNAME//&
            ' variable ID - '//TRIM(NF90_STRERROR( NF90_Status ))
      CALL Read_Cleanup(); RETURN
    END IF
    NF90_Status = NF90_GET_VAR( FileId,VarId,Brightness_Temperature)
    IF ( NF90_Status /= NF90_NOERR ) THEN
      msg = 'Error reading '//BT_VARNAME//' from '//TRIM(Filename)//&
            ' - '//TRIM(NF90_STRERROR( NF90_Status ))
      CALL Read_Cleanup(); RETURN
    END IF
    ! ...Solar_Irradiance variable
    NF90_Status = NF90_INQ_VARID( FileId,SI_VARNAME,VarId )
    IF ( NF90_Status /= NF90_NOERR ) THEN
      msg = 'Error inquiring '//TRIM(Filename)//' for '//SI_VARNAME//&
            ' variable ID - '//TRIM(NF90_STRERROR( NF90_Status ))
      CALL Read_Cleanup(); RETURN
    END IF
    NF90_Status = NF90_GET_VAR( FileId,VarId,Solar_Irradiance)
    IF ( NF90_Status /= NF90_NOERR ) THEN
      msg = 'Error reading '//SI_VARNAME//' from '//TRIM(Filename)//&
            ' - '//TRIM(NF90_STRERROR( NF90_Status ))
      CALL Read_Cleanup(); RETURN
    END IF
    ! ...Stokes variable
    NF90_Status = NF90_INQ_VARID( FileId,STOKES_VARNAME,VarId )
    IF ( NF90_Status /= NF90_NOERR ) THEN
      msg = 'Error inquiring '//TRIM(Filename)//' for '//STOKES_VARNAME//&
            ' variable ID - '//TRIM(NF90_STRERROR( NF90_Status ))
      CALL Read_Cleanup(); RETURN
    END IF
    NF90_Status = NF90_GET_VAR( FileId,VarId,Stokes)
    IF ( NF90_Status /= NF90_NOERR ) THEN
      msg = 'Error reading '//STOKES_VARNAME//' from '//TRIM(Filename)//&
            ' - '//TRIM(NF90_STRERROR( NF90_Status ))
      CALL Read_Cleanup(); RETURN
    END IF
    ! ...Upwelling_Overcast_Radiance variable
    NF90_Status = NF90_INQ_VARID( FileId,UPOR_PRF_VARNAME,VarId )
    IF ( NF90_Status /= NF90_NOERR ) THEN
      msg = 'Error inquiring '//TRIM(Filename)//' for '//UPOR_PRF_VARNAME//&
            ' variable ID - '//TRIM(NF90_STRERROR( NF90_Status ))
      CALL Read_Cleanup(); RETURN
    END IF
    NF90_Status = NF90_GET_VAR( FileId,VarId,Upwelling_Overcast_Radiance)
    IF ( NF90_Status /= NF90_NOERR ) THEN
      msg = 'Error reading '//UPOR_PRF_VARNAME//' from '//TRIM(Filename)//&
            ' - '//TRIM(NF90_STRERROR( NF90_Status ))
      CALL Read_Cleanup(); RETURN
    END IF
    ! ...Upwelling_Radiance variable
    NF90_Status = NF90_INQ_VARID( FileId,UPR_PRF_VARNAME,VarId )
    IF ( NF90_Status /= NF90_NOERR ) THEN
      msg = 'Error inquiring '//TRIM(Filename)//' for '//UPR_PRF_VARNAME//&
            ' variable ID - '//TRIM(NF90_STRERROR( NF90_Status ))
      CALL Read_Cleanup(); RETURN
    END IF
    NF90_Status = NF90_GET_VAR( FileId,VarId,Upwelling_Radiance)
    IF ( NF90_Status /= NF90_NOERR ) THEN
      msg = 'Error reading '//UPR_PRF_VARNAME//' from '//TRIM(Filename)//&
            ' - '//TRIM(NF90_STRERROR( NF90_Status ))
      CALL Read_Cleanup(); RETURN
    END IF
    ! ...Layer_Optical_Depth variable
    NF90_Status = NF90_INQ_VARID( FileId,LOP_VARNAME,VarId )
    IF ( NF90_Status /= NF90_NOERR ) THEN
      msg = 'Error inquiring '//TRIM(Filename)//' for '//LOP_VARNAME//&
            ' variable ID - '//TRIM(NF90_STRERROR( NF90_Status ))
      CALL Read_Cleanup(); RETURN
    END IF
    NF90_Status = NF90_GET_VAR( FileId,VarId,Layer_Optical_Depth)
    IF ( NF90_Status /= NF90_NOERR ) THEN
      msg = 'Error reading '//LOP_VARNAME//' from '//TRIM(Filename)//&
            ' - '//TRIM(NF90_STRERROR( NF90_Status ))
      CALL Read_Cleanup(); RETURN
    END IF
    ! ...Single_Scatter_Albedo variable
    NF90_Status = NF90_INQ_VARID( FileId,SSA_VARNAME,VarId )
    IF ( NF90_Status /= NF90_NOERR ) THEN
      msg = 'Error inquiring '//TRIM(Filename)//' for '//SSA_VARNAME//&
            ' variable ID - '//TRIM(NF90_STRERROR( NF90_Status ))
      CALL Read_Cleanup(); RETURN
    END IF
    NF90_Status = NF90_GET_VAR( FileId,VarId,Single_Scatter_Albedo)
    IF ( NF90_Status /= NF90_NOERR ) THEN
      msg = 'Error reading '//SSA_VARNAME//' from '//TRIM(Filename)//&
            ' - '//TRIM(NF90_STRERROR( NF90_Status ))
      CALL Read_Cleanup(); RETURN
    END IF
    ! ... Reflectivity variable
    NF90_Status = NF90_INQ_VARID( FileId,ACREFL_VARNAME,VarId )
    IF ( NF90_Status /= NF90_NOERR ) THEN
      msg = 'Error inquiring '//TRIM(Filename)//' for '//ACREFL_VARNAME//&
            ' variable ID - '//TRIM(NF90_STRERROR( NF90_Status ))
      CALL Read_Cleanup(); RETURN
    END IF
    NF90_Status = NF90_GET_VAR( FileId,VarID, Reflectivity)
    IF ( NF90_Status /= NF90_NOERR ) THEN
      msg = 'Error writing '//ACREFL_VARNAME//' to '//TRIM(Filename)//&
            ' - '//TRIM(NF90_STRERROR( NF90_Status ))
      CALL Read_Cleanup(); RETURN
    END IF
    ! ... Reflectivity_Attenuated variable
    NF90_Status = NF90_INQ_VARID( FileId,ACRATT_VARNAME,VarId )
    IF ( NF90_Status /= NF90_NOERR ) THEN
      msg = 'Error inquiring '//TRIM(Filename)//' for '//ACRATT_VARNAME//&
            ' variable ID - '//TRIM(NF90_STRERROR( NF90_Status ))
      CALL Read_Cleanup(); RETURN
    END IF
    NF90_Status = NF90_GET_VAR( FileId,VarID, Reflectivity_Attenuated)
    IF ( NF90_Status /= NF90_NOERR ) THEN
      msg = 'Error writing '//ACRATT_VARNAME//' to '//TRIM(Filename)//&
            ' - '//TRIM(NF90_STRERROR( NF90_Status ))
      CALL Read_Cleanup(); RETURN
    END IF

    ! Close the file
    NF90_Status = NF90_CLOSE( FileId ); Close_File = .FALSE.
    IF ( NF90_Status /= NF90_NOERR ) THEN
      msg = 'Error closing output file - '//TRIM(NF90_STRERROR( NF90_Status ))
      CALL Read_Cleanup(); RETURN
    END IF

    ! Output an info message
    IF ( noisy ) THEN
      WRITE( msg,'("Number of channels and profiles read from ",a,": ",i0,1x,i0)' ) &
             TRIM(Filename), n_Channels, n_Profiles
      CALL Display_Message( ROUTINE_NAME, msg, INFORMATION )
    END IF

    ! Allocate return structure
    ALLOCATE( RTSolution( n_Channels, n_Profiles ), STAT=Allocate_Status )
    IF ( Allocate_Status /= 0 ) THEN
      msg = 'Error allocating RTSolution saved data array'
      CALL Display_Message( ROUTINE_NAME, msg, FAILURE )
      STOP 1
    END IF
    CALL CRTM_RTSolution_Create( RTSolution, n_Layers )
    IF ( ANY(.NOT. CRTM_RTSolution_Associated(RTSolution)) ) THEN
      msg = 'Error allocating CRTM RTSolution structures'
      CALL Display_Message( ROUTINE_NAME, msg, FAILURE )
      STOP 1
    END IF

    ! Assign inputs to RT solution data structure
    Profile_Loop: DO m = 1, n_Profiles
      Channel_Loop: DO l = 1, n_Channels
        RTSolution(l,m)%Sensor_ID                = Sensor_ID
        RTSolution(l,m)%WMO_Satellite_ID         = WMO_Satellite_ID
        RTSolution(l,m)%WMO_Sensor_ID            = WMO_Sensor_ID
        RTSolution(l,m)%RT_Algorithm_Name        = RT_Algorithm_Name
        RTSolution(l,m)%Sensor_Channel           = Sensor_Channel(l)
        RTSolution(l,m)%n_Full_Streams           = n_Full_Streams(l,m)
        RTSolution(l,m)%SSA_Max                  = SSA_Max(l,m)
        RTSolution(l,m)%SOD                      = SOD(l,m)
        RTSolution(l,m)%Surface_Emissivity       = Surface_Emissivity(l,m)
        RTSolution(l,m)%Surface_Reflectivity     = Surface_Reflectivity(l,m)
        RTSolution(l,m)%Up_Radiance              = Up_Radiance(l,m)
        RTSolution(l,m)%Down_Radiance            = Down_Radiance(l,m)
        RTSolution(l,m)%Down_Solar_Radiance      = Down_Solar_Radiance(l,m)
        RTSolution(l,m)%Surface_Planck_Radiance  = Surface_Planck_Radiance(l,m)
        RTSolution(l,m)%Total_Cloud_Cover        = Total_Cloud_Cover(l,m)
        RTSolution(l,m)%R_clear                  = R_clear(l,m)
        RTSolution(l,m)%Tb_clear                 = Tb_clear(l,m)
        RTSolution(l,m)%Radiance                 = Radiance(l,m)
        RTSolution(l,m)%Brightness_Temperature   = Brightness_Temperature(l,m)
        RTSolution(l,m)%Solar_Irradiance         = Solar_Irradiance(l,m)
        DO s = 1, n_Stokes
          RTSolution(l,m)%Stokes(s) = Stokes(l,s,m)
        END DO
        DO c = 1, n_Layers
          RTSolution(l,m)%Upwelling_Overcast_Radiance(c) = Upwelling_Overcast_Radiance(l,c,m)
          RTSolution(l,m)%Upwelling_Radiance(c)          = Upwelling_Radiance(l,c,m)
          RTSolution(l,m)%Layer_Optical_Depth(c)         = Layer_Optical_Depth(l,c,m)
          RTSolution(l,m)%Single_Scatter_Albedo(c)       = Single_Scatter_Albedo(l,c,m)
          RTSolution(l,m)%Reflectivity(c)                = Reflectivity(l,c,m)
          RTSolution(l,m)%Reflectivity_Attenuated(c)     = Reflectivity_Attenuated(l,c,m)
        END DO
      END DO Channel_Loop
    END DO Profile_Loop

  CONTAINS

    SUBROUTINE Read_Cleanup()
      CALL CRTM_RTSolution_Destroy( RTSolution )
      CLOSE( fid,IOSTAT=io_stat,IOMSG=io_msg )
      IF ( io_stat /= SUCCESS ) &
        msg = TRIM(msg)//'; Error closing file during error cleanup - '//TRIM(io_msg)
      err_stat = FAILURE
      CALL Display_Message( ROUTINE_NAME, msg, err_stat )
    END SUBROUTINE Read_Cleanup

    SUBROUTINE ReadGAtts_CleanUp()
      err_stat = FAILURE
      msg = 'Error reading '//TRIM(GAttName)//' attribute from '//TRIM(Filename)//' - '// &
            TRIM(NF90_STRERROR( NF90_Status ) )
      CALL Display_Message( ROUTINE_NAME, msg, err_stat )
    END SUBROUTINE ReadGAtts_CleanUp

   END FUNCTION CRTM_RTSolution_ReadFile_NetCDF

!------------------------------------------------------------------------------
!:sdoc+:
!
! NAME:
!   CRTM_RTSolution_WriteFile
!
! PURPOSE:
!   Function to write CRTM RTSolution object files.
!
! CALLING SEQUENCE:
!   Error_Status = CRTM_RTSolution_WriteFile( Filename     , &
!                                             RTSolution   , &
!                                             NetCDF       , &
!                                             Quiet        , &
!                                             Debug)
!
! INPUTS:
!   Filename:     Character string specifying the name of the
!                 RTSolution format data file to write.
!                 UNITS:      N/A
!                 TYPE:       CHARACTER(*)
!                 DIMENSION:  Scalar
!                 ATTRIBUTES: INTENT(IN)
!
!   RTSolution:   CRTM RTSolution object array containing the RTSolution
!                 data.
!                 UNITS:      N/A
!                 TYPE:       CRTM_RTSolution_type
!                 DIMENSION:  Rank-2 (n_Channels x n_Profiles)
!                 ATTRIBUTES: INTENT(IN)
!
! OPTIONAL INPUTS:
!   NetCDF:        Set this logical argument to set output file format.
!                 If == .FALSE., Binary [DEFAULT].
!                    == .TRUE.,  NetCDF
!                 If not specified, default is .FALSE.
!                 UNITS:      N/A
!                 TYPE:       LOGICAL
!                 DIMENSION:  Scalar
!                 ATTRIBUTES: INTENT(IN), OPTIONAL

!   Quiet:        Set this logical argument to suppress INFORMATION
!                 messages being printed to stdout
!                 If == .FALSE., INFORMATION messages are OUTPUT [DEFAULT].
!                    == .TRUE.,  INFORMATION messages are SUPPRESSED.
!                 If not specified, default is .FALSE.
!                 UNITS:      N/A
!                 TYPE:       LOGICAL
!                 DIMENSION:  Scalar
!                 ATTRIBUTES: INTENT(IN), OPTIONAL
!
! FUNCTION RESULT:
!   Error_Status: The return value is an integer defining the error status.
!                 The error codes are defined in the Message_Handler module.
!                 If == SUCCESS, the file write was successful
!                    == FAILURE, an unrecoverable error occurred.
!                 UNITS:      N/A
!                 TYPE:       INTEGER
!                 DIMENSION:  Scalar
!
! SIDE EFFECTS:
!   - If the output file already exists, it is overwritten.
!   - If an error occurs during *writing*, the output file is deleted before
!     returning to the calling routine.
!
!:sdoc-:
!------------------------------------------------------------------------------

  FUNCTION CRTM_RTSolution_WriteFile( &
    Filename   , &  ! Input
    RTSolution , &  ! Input
    NetCDF     , &  ! Optional input
    Quiet      , &  ! Optional input
    Debug      ) &  ! Optional input (Debug output control)
  RESULT( err_stat )
    ! Arguments
    CHARACTER(*),               INTENT(IN) :: Filename
    TYPE(CRTM_RTSolution_type), INTENT(IN) :: RTSolution(:,:)
    LOGICAL,          OPTIONAL, INTENT(IN) :: NetCDF
    LOGICAL,          OPTIONAL, INTENT(IN) :: Quiet
    LOGICAL,          OPTIONAL, INTENT(IN) :: Debug
    ! Function result
    INTEGER :: err_stat
    ! Function parameters
    CHARACTER(*), PARAMETER :: ROUTINE_NAME = 'CRTM_RTSolution_WriteFile'
    ! Function variables
    CHARACTER(ML) :: msg
    LOGICAL :: noisy
    LOGICAL :: binary


    ! Set up
    err_stat = SUCCESS
    ! ...Check Quiet argument
    noisy = .TRUE.
    IF ( PRESENT(Quiet) ) noisy = .NOT. Quiet
    ! ...Override Quiet settings if debug set.
    IF ( PRESENT(Debug) ) noisy = Debug
    ! ...Check output format
    binary = .True.
    if ( PRESENT(NetCDF) ) binary = .NOT. NetCDF


    IF (binary) THEN
      err_stat = CRTM_RTSolution_WriteFile_Binary(Filename, RTSolution, noisy)
    ELSE
      err_stat = CRTM_RTSolution_WriteFile_NetCDF(Filename, RTSolution, noisy)
    END IF
    IF ( err_stat /= SUCCESS ) THEN
      WRITE( msg,'("Error writing RTSolution into:  ",a)' ) TRIM(Filename)
      RETURN
    END IF

  END FUNCTION CRTM_RTSolution_WriteFile

  !------------------------------------------------------------------------------
  !:sdoc+:
  !
  ! NAME:
  !   CRTM_RTSolution_WriteFile_Binary
  !
  ! PURPOSE:
  !   Function to write CRTM RTSolution object files (Binary format)
  !
  ! CALLING SEQUENCE:
  !   Error_Status = CRTM_RTSolution_WriteFile_Binary( Filename     , &
  !                                                    RTSolution   , &
  !                                                    noisy  )
  !
  ! INPUTS:
  !   Filename:     Character string specifying the name of the
  !                 RTSolution format data file to write.
  !                 UNITS:      N/A
  !                 TYPE:       CHARACTER(*)
  !                 DIMENSION:  Scalar
  !                 ATTRIBUTES: INTENT(IN)
  !
  !   RTSolution:   CRTM RTSolution object array containing the RTSolution
  !                 data.
  !                 UNITS:      N/A
  !                 TYPE:       CRTM_RTSolution_type
  !                 DIMENSION:  Rank-2 (n_Channels x n_Profiles)
  !                 ATTRIBUTES: INTENT(IN)
  !
  ! OPTIONAL INPUTS:
  !   noisy:        Set this logical argument to suppress INFORMATION
  !                 messages being printed to stdout
  !                 If == .TRUE.,   INFORMATION messages are OUTPUT [DEFAULT].
  !                    == .FALSE.,  INFORMATION messages are SUPPRESSED.
  !                 If not specified, default is .FALSE.
  !                 UNITS:      N/A
  !                 TYPE:       LOGICAL
  !                 DIMENSION:  Scalar
  !                 ATTRIBUTES: INTENT(IN), OPTIONAL
  !
  ! FUNCTION RESULT:
  !   Error_Status: The return value is an integer defining the error status.
  !                 The error codes are defined in the Message_Handler module.
  !                 If == SUCCESS, the file write was successful
  !                    == FAILURE, an unrecoverable error occurred.
  !                 UNITS:      N/A
  !                 TYPE:       INTEGER
  !                 DIMENSION:  Scalar
  !
  ! SIDE EFFECTS:
  !   - If the output file already exists, it is overwritten.
  !   - If an error occurs during *writing*, the output file is deleted before
  !     returning to the calling routine.
  !
  !:sdoc-:
  !------------------------------------------------------------------------------

    FUNCTION CRTM_RTSolution_WriteFile_Binary( &
      Filename   , &  ! Input
      RTSolution , &  ! Input
      noisy      ) &  ! Input
    RESULT( err_stat )
      ! Arguments
      CHARACTER(*),               INTENT(IN) :: Filename
      TYPE(CRTM_RTSolution_type), INTENT(IN) :: RTSolution(:,:)
      LOGICAL,                    INTENT(IN) :: noisy
      ! Function result
      INTEGER :: err_stat
      ! Function parameters
      CHARACTER(*), PARAMETER :: ROUTINE_NAME = 'CRTM_RTSolution_WriteFile'
      ! Function variables
      CHARACTER(ML) :: msg
      CHARACTER(ML) :: io_msg
      INTEGER :: io_stat
      INTEGER :: fid
      INTEGER :: l, n_output_channels
      INTEGER :: m, n_output_profiles
      ! INTEGER :: k, n_output_layers
      ! INTEGER :: s, n_output_stokes

      ! Set up
      err_stat = SUCCESS
      n_output_channels = SIZE(RTSolution,DIM=1)
      n_output_profiles = SIZE(RTSolution,DIM=2)

      ! Open the file
      err_stat = Open_Binary_File( Filename, fid, For_Output = .TRUE. )
      IF ( err_stat /= SUCCESS ) THEN
        msg = 'Error opening '//TRIM(Filename)
        CALL Write_Cleanup(); RETURN
      END IF


      ! Write the dimensions
      WRITE( fid,IOSTAT=io_stat,IOMSG=io_msg ) n_output_channels, n_output_profiles
      IF ( io_stat /= 0 ) THEN
        msg = 'Error writing dimensions to '//TRIM(Filename)//' - '//TRIM(io_msg)
        CALL Write_Cleanup(); RETURN
      END IF


      ! Write the data
      Profile_Loop: DO m = 1, n_output_profiles
        Channel_Loop: DO l = 1, n_output_channels
          err_stat = Write_Record( fid, RTSolution(l,m) )
          IF ( err_stat /= SUCCESS ) THEN
            WRITE( msg,'("Error writing RTSolution element (",i0,",",i0,") to ",a)' ) &
                   l, m, TRIM(Filename)
            CALL Write_Cleanup(); RETURN
          END IF
        END DO Channel_Loop
      END DO Profile_Loop


      ! Close the file (if error, no delete)
      CLOSE( fid,STATUS='KEEP',IOSTAT=io_stat,IOMSG=io_msg )
      IF ( io_stat /= 0 ) THEN
        msg = 'Error closing '//TRIM(Filename)//' - '//TRIM(io_msg)
        CALL Write_Cleanup(); RETURN
      END IF


      ! Output an info message
      IF ( noisy ) THEN
        WRITE( msg,'("Number of channels and profiles written to ",a,": ",i0,1x,i0 )' ) &
               TRIM(Filename), n_output_channels, n_output_profiles
        CALL Display_Message( ROUTINE_NAME, msg, INFORMATION )
      END IF

    CONTAINS

      SUBROUTINE Write_CleanUp()
        IF ( File_Open( Filename ) ) THEN
          CLOSE( fid,STATUS=WRITE_ERROR_STATUS,IOSTAT=io_stat,IOMSG=io_msg )
          IF ( io_stat /= 0 ) &
            msg = TRIM(msg)//'; Error deleting output file during error cleanup - '//TRIM(io_msg)
        END IF
        err_stat = FAILURE
        CALL Display_Message( ROUTINE_NAME, msg, err_stat )
      END SUBROUTINE Write_CleanUp

    END FUNCTION CRTM_RTSolution_WriteFile_Binary

!------------------------------------------------------------------------------
!:sdoc+:
!
! NAME:
!   CRTM_RTSolution_WriteFile_NetCDF
!
! PURPOSE:
!   Function to write CRTM RTSolution object files (NetCDf format)
!
! CALLING SEQUENCE:
!   Error_Status = CRTM_RTSolution_WriteFile_netCDF( Filename     , &
!                                                    RTSolution   , &
!                                                    noisy  )
!
! INPUTS:
!   Filename:     Character string specifying the name of the
!                 RTSolution format data file to write.
!                 UNITS:      N/A
!                 TYPE:       CHARACTER(*)
!                 DIMENSION:  Scalar
!                 ATTRIBUTES: INTENT(IN)
!
!   RTSolution:   CRTM RTSolution object array containing the RTSolution
!                 data.
!                 UNITS:      N/A
!                 TYPE:       CRTM_RTSolution_type
!                 DIMENSION:  Rank-2 (n_Channels x n_Profiles)
!                 ATTRIBUTES: INTENT(IN)
!
! OPTIONAL INPUTS:
!   noisy:        Set this logical argument to suppress INFORMATION
!                 messages being printed to stdout
!                 If == .TRUE.,   INFORMATION messages are OUTPUT [DEFAULT].
!                    == .FALSE.,  INFORMATION messages are SUPPRESSED.
!                 If not specified, default is .FALSE.
!                 UNITS:      N/A
!                 TYPE:       LOGICAL
!                 DIMENSION:  Scalar
!                 ATTRIBUTES: INTENT(IN), OPTIONAL
!
! FUNCTION RESULT:
!   Error_Status: The return value is an integer defining the error status.
!                 The error codes are defined in the Message_Handler module.
!                 If == SUCCESS, the file write was successful
!                    == FAILURE, an unrecoverable error occurred.
!                 UNITS:      N/A
!                 TYPE:       INTEGER
!                 DIMENSION:  Scalar
!
! SIDE EFFECTS:
!   - If the output file already exists, it is overwritten.
!   - If an error occurs during *writing*, the output file is deleted before
!     returning to the calling routine.
!
!:sdoc-:
!------------------------------------------------------------------------------

  FUNCTION CRTM_RTSolution_WriteFile_NetCDF( &
    Filename          , &  ! Input
    RTSolution        , &  ! Input
    noisy             ) &  ! Input (Debug output control)
  RESULT( err_stat )
    ! Arguments
    CHARACTER(*),               INTENT(IN) :: Filename
    TYPE(CRTM_RTSolution_type), INTENT(IN) :: RTSolution(:,:)
    LOGICAL,                    INTENT(IN) :: noisy
    ! Function result
    INTEGER :: err_stat
    ! Function parameters
    CHARACTER(*), PARAMETER :: ROUTINE_NAME = 'CRTM_RTSolution_WriteFile_netCDF'
    ! Function variables
    CHARACTER(ML) :: msg
    CHARACTER(ML) :: io_msg
    INTEGER :: io_stat
    INTEGER :: fid
    INTEGER :: l,m,c,s
    LOGICAL :: Close_File
    INTEGER :: NF90_Status
    INTEGER :: FileId, VarId
    INTEGER :: alloc_stat

    ! Output variables
    CHARACTER(ML) :: Sensor_ID, RT_Algorithm_Name
    INTEGER :: WMO_Satellite_ID, WMO_Sensor_ID
    INTEGER :: n_Profiles, n_Channels, n_Layers, n_Stokes
    INTEGER, ALLOCATABLE :: Sensor_Channel(:)
<<<<<<< HEAD
    INTEGER, ALLOCATABLE :: n_Full_Streams(:)
    REAL(fp), ALLOCATABLE :: SSA_Max(:)
    REAL(fp), ALLOCATABLE :: SOD(:)
    REAL(fp), ALLOCATABLE :: Surface_Emissivity(:)
    REAL(fp), ALLOCATABLE :: Surface_Reflectivity(:)
    REAL(fp), ALLOCATABLE :: Up_Radiance(:)
    REAL(fp), ALLOCATABLE :: Down_Radiance(:)
    REAL(fp), ALLOCATABLE :: Down_Solar_Radiance(:)
    REAL(fp), ALLOCATABLE :: Surface_Planck_Radiance(:)
    REAL(fp), ALLOCATABLE :: Total_Cloud_Cover(:)
    REAL(fp), ALLOCATABLE :: R_clear(:)
    REAL(fp), ALLOCATABLE :: Tb_clear(:)
    REAL(fp), ALLOCATABLE :: Reflectance_clear(:)
    REAL(fp), ALLOCATABLE :: Radiance(:)
    REAL(fp), ALLOCATABLE :: Brightness_Temperature(:)
    REAL(fp), ALLOCATABLE :: Solar_Irradiance(:)
    REAL(fp), ALLOCATABLE :: Reflectance(:)
    REAL(fp), ALLOCATABLE :: Stokes(:,:)
    REAL(fp), ALLOCATABLE :: Upwelling_Overcast_Radiance(:,:)
    REAL(fp), ALLOCATABLE :: Upwelling_Radiance(:,:)
    REAL(fp), ALLOCATABLE :: Layer_Optical_Depth(:,:)
    REAL(fp), ALLOCATABLE :: Single_Scatter_Albedo(:,:)

=======
    INTEGER, ALLOCATABLE :: n_Full_Streams(:,:)
    REAL(fp), ALLOCATABLE :: SSA_Max(:,:)
    REAL(fp), ALLOCATABLE :: SOD(:,:)
    REAL(fp), ALLOCATABLE :: Surface_Emissivity(:,:)
    REAL(fp), ALLOCATABLE :: Surface_Reflectivity(:,:)
    REAL(fp), ALLOCATABLE :: Up_Radiance(:,:)
    REAL(fp), ALLOCATABLE :: Down_Radiance(:,:)
    REAL(fp), ALLOCATABLE :: Down_Solar_Radiance(:,:)
    REAL(fp), ALLOCATABLE :: Surface_Planck_Radiance(:,:)
    REAL(fp), ALLOCATABLE :: Total_Cloud_Cover(:,:)
    REAL(fp), ALLOCATABLE :: R_clear(:,:)
    REAL(fp), ALLOCATABLE :: Tb_clear(:,:)
    REAL(fp), ALLOCATABLE :: Radiance(:,:)
    REAL(fp), ALLOCATABLE :: Brightness_Temperature(:,:)
    REAL(fp), ALLOCATABLE :: Solar_Irradiance(:,:)
    REAL(fp), ALLOCATABLE :: Stokes(:,:,:)
    REAL(fp), ALLOCATABLE :: Upwelling_Overcast_Radiance(:,:,:)
    REAL(fp), ALLOCATABLE :: Upwelling_Radiance(:,:,:)
    REAL(fp), ALLOCATABLE :: Layer_Optical_Depth(:,:,:)
    REAL(fp), ALLOCATABLE :: Single_Scatter_Albedo(:,:,:)
    REAL(fp), ALLOCATABLE :: Reflectivity(:,:,:)
    REAL(fp), ALLOCATABLE :: Reflectivity_Attenuated(:,:,:)
>>>>>>> 788756fb

    ! Set up
    err_stat = SUCCESS

    ! Check number of sensor and profiles
<<<<<<< HEAD
    n_Channels        = SIZE(RTSolution,DIM=1)
    n_output_profiles = SIZE(RTSolution,DIM=2)

    ! Sensor ID
    SENSOR_ID = RTSolution(1,1)%Sensor_ID

    ! Write to files
    Profile_Loop: DO m = 1, n_output_profiles

      ! Sensor_ID, n_Layers and n_Stokes are the same for all channels
      n_Layers = RTSolution(1,m)%n_Layers
      n_Stokes = RTSolution(1,m)%n_Stokes + 1


      ! Allocate outputs
      ALLOCATE( Sensor_Channel( n_Channels ), &
                n_Full_Streams( n_Channels ), &
                SSA_Max( n_Channels ), &
                SOD( n_Channels ), &
                Surface_Emissivity( n_Channels ), &
                Surface_Reflectivity( n_Channels ), &
                Up_Radiance( n_Channels ), &
                Down_Radiance( n_Channels ), &
                Down_Solar_Radiance( n_Channels ), &
                Surface_Planck_Radiance( n_Channels ), &
                Total_Cloud_Cover( n_Channels ), &
                R_clear( n_Channels ), &
                Tb_clear( n_Channels ), &
                Reflectance_clear( n_Channels ), &
                Radiance( n_Channels ), &
                Brightness_Temperature( n_Channels ), &
                Solar_Irradiance( n_Channels ), &
                Reflectance( n_Channels ), &
                Stokes( n_Channels, n_Stokes ), &
                Upwelling_Overcast_Radiance( n_Channels, n_Layers ), &
                Upwelling_Radiance( n_Channels, n_Layers ), &
                Layer_Optical_Depth( n_Channels, n_Layers ), &
                Single_Scatter_Albedo( n_Channels, n_Layers ), &
                STAT = alloc_stat )
=======
    n_Channels = SIZE(RTSolution,DIM=1)
    n_Profiles = SIZE(RTSolution,DIM=2)

    ! Global attributes are the same for all profiles/channels
    Sensor_ID         = RTSolution(1,1)%Sensor_ID
    WMO_Satellite_ID  = RTSolution(1,1)%WMO_Satellite_ID
    WMO_Sensor_ID     = RTSolution(1,1)%WMO_Sensor_ID
    RT_Algorithm_Name = RTSolution(1,1)%RT_Algorithm_Name

    ! Number of layers/stokes in all profiles are the same
    n_Layers = RTSolution(1,1)%n_Layers
    n_Stokes = RTSolution(1,1)%n_Stokes + 1

    ! Allocate the output structures
    ALLOCATE( Sensor_Channel( n_Channels ), &
              n_Full_Streams( n_Channels, n_Profiles ), &
              SSA_Max( n_Channels, n_Profiles ), &
              SOD( n_Channels, n_Profiles ), &
              Surface_Emissivity( n_Channels, n_Profiles ), &
              Surface_Reflectivity( n_Channels, n_Profiles ), &
              Up_Radiance( n_Channels, n_Profiles ), &
              Down_Radiance( n_Channels, n_Profiles ), &
              Down_Solar_Radiance( n_Channels, n_Profiles), &
              Surface_Planck_Radiance( n_Channels, n_Profiles ), &
              Total_Cloud_Cover( n_Channels, n_Profiles ), &
              R_clear( n_Channels, n_Profiles ), &
              Tb_clear( n_Channels, n_Profiles ), &
              Radiance( n_Channels, n_Profiles ), &
              Brightness_Temperature( n_Channels, n_Profiles ), &
              Solar_Irradiance( n_Channels, n_Profiles ), &
              Stokes( n_Channels, n_Stokes, n_Profiles ), &
              Upwelling_Overcast_Radiance( n_Channels, n_Layers, n_Profiles ), &
              Upwelling_Radiance( n_Channels, n_Layers, n_Profiles ), &
              Layer_Optical_Depth( n_Channels, n_Layers, n_Profiles ), &
              Single_Scatter_Albedo( n_Channels, n_Layers, n_Profiles ), &
              Reflectivity( n_Channels, n_Layers, n_Profiles ), &
              Reflectivity_Attenuated( n_Channels, n_Layers, n_Profiles ), &
              STAT = alloc_stat )
>>>>>>> 788756fb
      IF ( alloc_stat /= 0 ) THEN
        msg = 'Error allocating RTSolution output arrays'
        CALL Display_Message( ROUTINE_NAME, msg, FAILURE )
        STOP
      END IF


      ! arrange RT output
<<<<<<< HEAD
      Channel_Loop: DO l = 1, n_Channels
        Sensor_Channel(l)          = RTSolution(l,m)%Sensor_Channel
        n_Full_Streams(l)          = RTSolution(l,m)%n_Full_Streams
        SSA_Max(l)                 = RTSolution(l,m)%SSA_Max
        SOD(l)                     = RTSolution(l,m)%SOD
        Surface_Emissivity(l)      = RTSolution(l,m)%Surface_Emissivity
        Surface_Reflectivity(l)    = RTSolution(l,m)%Surface_Reflectivity
        Up_Radiance(l)             = RTSolution(l,m)%Up_Radiance
        Down_Radiance(l)           = RTSolution(l,m)%Down_Radiance
        Down_Solar_Radiance(l)     = RTSolution(l,m)%Down_Solar_Radiance
        Surface_Planck_Radiance(l) = RTSolution(l,m)%Surface_Planck_Radiance
        Total_Cloud_Cover(l)       = RTSolution(l,m)%Total_Cloud_Cover
        R_clear(l)                 = RTSolution(l,m)%R_clear
        Tb_clear(l)                = RTSolution(l,m)%Tb_clear
        Reflectance_clear(l)       = RTSolution(l,m)%Reflectance_clear
        Radiance(l)                = RTSolution(l,m)%Radiance
        Brightness_Temperature(l)  = RTSolution(l,m)%Brightness_Temperature
        Solar_Irradiance(l)        = RTSolution(l,m)%Solar_Irradiance
        Reflectance(l)             = RTSolution(l,m)%Reflectance
        DO c = 1, n_Stokes
          Stokes(l,c) = RTSolution(l,m)%Stokes(c)
        END DO
        DO c = 1, n_Layers
          Upwelling_Overcast_Radiance(l,c) = RTSolution(l,m)%Upwelling_Overcast_Radiance(c)
          Upwelling_Radiance(l,c)          = RTSolution(l,m)%Upwelling_Radiance(c)
          Layer_Optical_Depth(l,c)         = RTSolution(l,m)%Layer_Optical_Depth(c)
          Single_Scatter_Albedo(l,c)       = RTSolution(l,m)%Single_Scatter_Albedo(c)
        END DO
      END DO Channel_Loop
=======
      Profile_Loop: DO m = 1, n_Profiles
        Channel_Loop: DO l = 1, n_Channels
          Sensor_Channel(l)            = RTSolution(l,m)%Sensor_Channel
          n_Full_Streams(l,m)          = RTSolution(l,m)%n_Full_Streams
          SSA_Max(l,m)                 = RTSolution(l,m)%SSA_Max
          SOD(l,m)                     = RTSolution(l,m)%SOD
          Surface_Emissivity(l,m)      = RTSolution(l,m)%Surface_Emissivity
          Surface_Reflectivity(l,m)    = RTSolution(l,m)%Surface_Reflectivity
          Up_Radiance(l,m)             = RTSolution(l,m)%Up_Radiance
          Down_Radiance(l,m)           = RTSolution(l,m)%Down_Radiance
          Down_Solar_Radiance(l,m)     = RTSolution(l,m)%Down_Solar_Radiance
          Surface_Planck_Radiance(l,m) = RTSolution(l,m)%Surface_Planck_Radiance
          Total_Cloud_Cover(l,m)       = RTSolution(l,m)%Total_Cloud_Cover
          R_clear(l,m)                 = RTSolution(l,m)%R_clear
          Tb_clear(l,m)                = RTSolution(l,m)%Tb_clear
          Radiance(l,m)                = RTSolution(l,m)%Radiance
          Brightness_Temperature(l,m)  = RTSolution(l,m)%Brightness_Temperature
          Solar_Irradiance(l,m)        = RTSolution(l,m)%Solar_Irradiance
          DO s = 1, n_Stokes
            Stokes(l,s,m) = RTSolution(l,m)%Stokes(s)
          END DO
          DO c = 1, n_Layers
            Upwelling_Overcast_Radiance(l,c,m) = RTSolution(l,m)%Upwelling_Overcast_Radiance(c)
            Upwelling_Radiance(l,c,m)          = RTSolution(l,m)%Upwelling_Radiance(c)
            Layer_Optical_Depth(l,c,m)         = RTSolution(l,m)%Layer_Optical_Depth(c)
            Single_Scatter_Albedo(l,c,m)       = RTSolution(l,m)%Single_Scatter_Albedo(c)
            Reflectivity(l,c,m)                = RTSolution(l,m)%Reflectivity(c)
            Reflectivity_Attenuated(l,c,m)     = RTSolution(l,m)%Reflectivity_Attenuated(c)
          END DO
        END DO Channel_Loop
      END DO Profile_Loop

>>>>>>> 788756fb

      ! Write to output file
      ! ...Create output netCDF file
      err_stat = CreateFile_netCDF( &
                             Filename         , &  ! Input
                             n_Profiles       , &  ! Input
                             n_Layers         , &  ! Input
                             n_Channels       , &  ! Input
                             n_Stokes         , &  ! Input
                             Sensor_ID        , &  ! Input
                             WMO_Satellite_ID , &  ! Input
                             WMO_Sensor_ID    , &  ! Input
                             RT_Algorithm_Name, &  ! Input
                             FileId             )  ! Output
     IF ( err_stat /= SUCCESS ) THEN
        msg = 'Error creating output file '//TRIM(Filename)
        CALL Write_Cleanup(); RETURN
     END IF

     ! ...Close the file if any error from here on
     Close_File = .TRUE.

     ! Write the data items
     ! 2D outputs
     ! ...Sensor_Channel variable
     NF90_Status = NF90_INQ_VARID( FileId,CHANNEL_VARNAME,VarId )
     IF ( NF90_Status /= NF90_NOERR ) THEN
       msg = 'Error inquiring '//TRIM(Filename)//' for '//CHANNEL_VARNAME//&
             ' variable ID - '//TRIM(NF90_STRERROR( NF90_Status ))
       CALL Write_Cleanup(); RETURN
     END IF
     NF90_Status = NF90_PUT_VAR( FileId,VarID,Sensor_Channel )
     IF ( NF90_Status /= NF90_NOERR ) THEN
       msg = 'Error writing '//CHANNEL_VARNAME//' to '//TRIM(Filename)//&
             ' - '//TRIM(NF90_STRERROR( NF90_Status ))
       CALL Write_Cleanup(); RETURN
     END IF
     ! ...n_Full_Streams variable
     NF90_Status = NF90_INQ_VARID( FileId,STREAM_VARNAME,VarId )
     IF ( NF90_Status /= NF90_NOERR ) THEN
       msg = 'Error inquiring '//TRIM(Filename)//' for '//STREAM_VARNAME//&
             ' variable ID - '//TRIM(NF90_STRERROR( NF90_Status ))
       CALL Write_Cleanup(); RETURN
     END IF
     NF90_Status = NF90_PUT_VAR( FileId,VarID,n_Full_Streams )
     IF ( NF90_Status /= NF90_NOERR ) THEN
       msg = 'Error writing '//STREAM_VARNAME//' to '//TRIM(Filename)//&
             ' - '//TRIM(NF90_STRERROR( NF90_Status ))
       CALL Write_Cleanup(); RETURN
     END IF
     ! ...SSA_Max variable
     NF90_Status = NF90_INQ_VARID( FileId,SSAMAX_VARNAME,VarId )
     IF ( NF90_Status /= NF90_NOERR ) THEN
       msg = 'Error inquiring '//TRIM(Filename)//' for '//SSAMAX_VARNAME//&
             ' variable ID - '//TRIM(NF90_STRERROR( NF90_Status ))
       CALL Write_Cleanup(); RETURN
     END IF
     NF90_Status = NF90_PUT_VAR( FileId,VarID, SSA_Max)
     IF ( NF90_Status /= NF90_NOERR ) THEN
       msg = 'Error writing '//SSAMAX_VARNAME//' to '//TRIM(Filename)//&
             ' - '//TRIM(NF90_STRERROR( NF90_Status ))
       CALL Write_Cleanup(); RETURN
     END IF
     ! ....SOD variable
     NF90_Status = NF90_INQ_VARID( FileId,SOD_VARNAME,VarId )
     IF ( NF90_Status /= NF90_NOERR ) THEN
       msg = 'Error inquiring '//TRIM(Filename)//' for '//SOD_VARNAME//&
             ' variable ID - '//TRIM(NF90_STRERROR( NF90_Status ))
       CALL Write_Cleanup(); RETURN
     END IF
     NF90_Status = NF90_PUT_VAR( FileId,VarID, SOD)
     IF ( NF90_Status /= NF90_NOERR ) THEN
       msg = 'Error writing '//SOD_VARNAME//' to '//TRIM(Filename)//&
             ' - '//TRIM(NF90_STRERROR( NF90_Status ))
       CALL Write_Cleanup(); RETURN
     END IF
     ! ...Surface_Emissivity variable
     NF90_Status = NF90_INQ_VARID( FileId,SEMIS_VARNAME,VarId )
     IF ( NF90_Status /= NF90_NOERR ) THEN
       msg = 'Error inquiring '//TRIM(Filename)//' for '//SEMIS_VARNAME//&
             ' variable ID - '//TRIM(NF90_STRERROR( NF90_Status ))
       CALL Write_Cleanup(); RETURN
     END IF
     NF90_Status = NF90_PUT_VAR( FileId,VarID, Surface_Emissivity)
     IF ( NF90_Status /= NF90_NOERR ) THEN
       msg = 'Error writing '//SOD_VARNAME//' to '//TRIM(Filename)//&
             ' - '//TRIM(NF90_STRERROR( NF90_Status ))
       CALL Write_Cleanup(); RETURN
     END IF
     ! ..Surface_Reflectivity variable
     NF90_Status = NF90_INQ_VARID( FileId,SREFL_VARNAME,VarId )
     IF ( NF90_Status /= NF90_NOERR ) THEN
       msg = 'Error inquiring '//TRIM(Filename)//' for '//SREFL_VARNAME//&
             ' variable ID - '//TRIM(NF90_STRERROR( NF90_Status ))
       CALL Write_Cleanup(); RETURN
     END IF
     NF90_Status = NF90_PUT_VAR( FileId,VarID, Surface_Reflectivity)
     IF ( NF90_Status /= NF90_NOERR ) THEN
       msg = 'Error writing '//SREFL_VARNAME//' to '//TRIM(Filename)//&
             ' - '//TRIM(NF90_STRERROR( NF90_Status ))
       CALL Write_Cleanup(); RETURN
     END IF
     ! ...Up_Radiance variable
     NF90_Status = NF90_INQ_VARID( FileId,UPR_VARNAME,VarId )
     IF ( NF90_Status /= NF90_NOERR ) THEN
       msg = 'Error inquiring '//TRIM(Filename)//' for '//UPR_VARNAME//&
             ' variable ID - '//TRIM(NF90_STRERROR( NF90_Status ))
       CALL Write_Cleanup(); RETURN
     END IF
     NF90_Status = NF90_PUT_VAR( FileId,VarID, Up_Radiance)
     IF ( NF90_Status /= NF90_NOERR ) THEN
       msg = 'Error writing '//UPR_VARNAME//' to '//TRIM(Filename)//&
             ' - '//TRIM(NF90_STRERROR( NF90_Status ))
       CALL Write_Cleanup(); RETURN
     END IF
     ! ...Down_Radiance variable
     NF90_Status = NF90_INQ_VARID( FileId,DWNR_VARNAME,VarId )
     IF ( NF90_Status /= NF90_NOERR ) THEN
       msg = 'Error inquiring '//TRIM(Filename)//' for '//DWNR_VARNAME//&
             ' variable ID - '//TRIM(NF90_STRERROR( NF90_Status ))
       CALL Write_Cleanup(); RETURN
     END IF
     NF90_Status = NF90_PUT_VAR( FileId,VarID, Down_Radiance)
     IF ( NF90_Status /= NF90_NOERR ) THEN
       msg = 'Error writing '//DWNR_VARNAME//' to '//TRIM(Filename)//&
             ' - '//TRIM(NF90_STRERROR( NF90_Status ))
       CALL Write_Cleanup(); RETURN
     END IF
     ! ...Down_Solar_Radiance variable
     NF90_Status = NF90_INQ_VARID( FileId,DWNSOLARR_VARNAME,VarId )
     IF ( NF90_Status /= NF90_NOERR ) THEN
       msg = 'Error inquiring '//TRIM(Filename)//' for '//DWNSOLARR_VARNAME//&
             ' variable ID - '//TRIM(NF90_STRERROR( NF90_Status ))
       CALL Write_Cleanup(); RETURN
     END IF
     NF90_Status = NF90_PUT_VAR( FileId,VarID, Down_Solar_Radiance)
     IF ( NF90_Status /= NF90_NOERR ) THEN
       msg = 'Error writing '//DWNSOLARR_VARNAME//' to '//TRIM(Filename)//&
             ' - '//TRIM(NF90_STRERROR( NF90_Status ))
       CALL Write_Cleanup(); RETURN
     END IF
     ! ...Surface_Planck_Radiance variable
     NF90_Status = NF90_INQ_VARID( FileId,SPR_VARNAME,VarId )
     IF ( NF90_Status /= NF90_NOERR ) THEN
       msg = 'Error inquiring '//TRIM(Filename)//' for '//SPR_VARNAME//&
             ' variable ID - '//TRIM(NF90_STRERROR( NF90_Status ))
       CALL Write_Cleanup(); RETURN
     END IF
     NF90_Status = NF90_PUT_VAR( FileId,VarID, Surface_Planck_Radiance)
     IF ( NF90_Status /= NF90_NOERR ) THEN
       msg = 'Error writing '//SPR_VARNAME//' to '//TRIM(Filename)//&
             ' - '//TRIM(NF90_STRERROR( NF90_Status ))
       CALL Write_Cleanup(); RETURN
     END IF
     ! ...Total_Cloud_Cover variable
     NF90_Status = NF90_INQ_VARID( FileId,TCC_VARNAME,VarId )
     IF ( NF90_Status /= NF90_NOERR ) THEN
       msg = 'Error inquiring '//TRIM(Filename)//' for '//TCC_VARNAME//&
             ' variable ID - '//TRIM(NF90_STRERROR( NF90_Status ))
       CALL Write_Cleanup(); RETURN
     END IF
     NF90_Status = NF90_PUT_VAR( FileId,VarID, Total_Cloud_Cover)
     IF ( NF90_Status /= NF90_NOERR ) THEN
       msg = 'Error writing '//TCC_VARNAME//' to '//TRIM(Filename)//&
             ' - '//TRIM(NF90_STRERROR( NF90_Status ))
       CALL Write_Cleanup(); RETURN
     END IF
     ! ...R_clear variable
     NF90_Status = NF90_INQ_VARID( FileId,RCLEAR_VARNAME,VarId )
     IF ( NF90_Status /= NF90_NOERR ) THEN
       msg = 'Error inquiring '//TRIM(Filename)//' for '//RCLEAR_VARNAME//&
             ' variable ID - '//TRIM(NF90_STRERROR( NF90_Status ))
       CALL Write_Cleanup(); RETURN
     END IF
     NF90_Status = NF90_PUT_VAR( FileId,VarID, R_clear)
     IF ( NF90_Status /= NF90_NOERR ) THEN
       msg = 'Error writing '//RCLEAR_VARNAME//' to '//TRIM(Filename)//&
             ' - '//TRIM(NF90_STRERROR( NF90_Status ))
       CALL Write_Cleanup(); RETURN
     END IF
     ! ...Tb_clear variable
     NF90_Status = NF90_INQ_VARID( FileId,TBCLEAR_VARNAME,VarId )
     IF ( NF90_Status /= NF90_NOERR ) THEN
       msg = 'Error inquiring '//TRIM(Filename)//' for '//TBCLEAR_VARNAME//&
             ' variable ID - '//TRIM(NF90_STRERROR( NF90_Status ))
       CALL Write_Cleanup(); RETURN
     END IF
     NF90_Status = NF90_PUT_VAR( FileId,VarID, Tb_clear)
     IF ( NF90_Status /= NF90_NOERR ) THEN
       msg = 'Error writing '//TBCLEAR_VARNAME//' to '//TRIM(Filename)//&
             ' - '//TRIM(NF90_STRERROR( NF90_Status ))
       CALL Write_Cleanup(); RETURN
     END IF
     ! ....Vis or UV reflectance_clear variable
     NF90_Status = NF90_INQ_VARID( FileId,RFCLEAR_VARNAME,VarId )
     IF ( NF90_Status /= NF90_NOERR ) THEN
       msg = 'Error inquiring '//TRIM(Filename)//' for '//RFCLEAR_VARNAME//&
             ' variable ID - '//TRIM(NF90_STRERROR( NF90_Status ))
       CALL Write_Cleanup(); RETURN
     END IF
     NF90_Status = NF90_PUT_VAR( FileId,VarID, Reflectance_clear )
     IF ( NF90_Status /= NF90_NOERR ) THEN
       msg = 'Error writing '//RFCLEAR_VARNAME//' to '//TRIM(Filename)//&
             ' - '//TRIM(NF90_STRERROR( NF90_Status ))
       CALL Write_Cleanup(); RETURN
     END IF
     ! ...Radiance variable
     NF90_Status = NF90_INQ_VARID( FileId,RADIANCE_VARNAME,VarId )
     IF ( NF90_Status /= NF90_NOERR ) THEN
       msg = 'Error inquiring '//TRIM(Filename)//' for '//RADIANCE_VARNAME//&
             ' variable ID - '//TRIM(NF90_STRERROR( NF90_Status ))
       CALL Write_Cleanup(); RETURN
     END IF
     NF90_Status = NF90_PUT_VAR( FileId,VarID, Radiance)
     IF ( NF90_Status /= NF90_NOERR ) THEN
       msg = 'Error writing '//RADIANCE_VARNAME//' to '//TRIM(Filename)//&
             ' - '//TRIM(NF90_STRERROR( NF90_Status ))
       CALL Write_Cleanup(); RETURN
     END IF
     ! ....Brightness_Temperature variable
     NF90_Status = NF90_INQ_VARID( FileId,BT_VARNAME,VarId )
     IF ( NF90_Status /= NF90_NOERR ) THEN
       msg = 'Error inquiring '//TRIM(Filename)//' for '//BT_VARNAME//&
             ' variable ID - '//TRIM(NF90_STRERROR( NF90_Status ))
       CALL Write_Cleanup(); RETURN
     END IF
     NF90_Status = NF90_PUT_VAR( FileId,VarID, Brightness_Temperature)
     IF ( NF90_Status /= NF90_NOERR ) THEN
       msg = 'Error writing '//BT_VARNAME//' to '//TRIM(Filename)//&
             ' - '//TRIM(NF90_STRERROR( NF90_Status ))
       CALL Write_Cleanup(); RETURN
     END IF
     ! ....Solar Irradiance variable
     NF90_Status = NF90_INQ_VARID( FileId,SI_VARNAME,VarId )
     IF ( NF90_Status /= NF90_NOERR ) THEN
       msg = 'Error inquiring '//TRIM(Filename)//' for '//SI_VARNAME//&
             ' variable ID - '//TRIM(NF90_STRERROR( NF90_Status ))
       CALL Write_Cleanup(); RETURN
     END IF
     NF90_Status = NF90_PUT_VAR( FileId,VarID, Solar_Irradiance )
     IF ( NF90_Status /= NF90_NOERR ) THEN
       msg = 'Error writing '//SI_VARNAME//' to '//TRIM(Filename)//&
             ' - '//TRIM(NF90_STRERROR( NF90_Status ))
       CALL Write_Cleanup(); RETURN
     END IF
     ! ....Vis or UV reflectance variable
     NF90_Status = NF90_INQ_VARID( FileId,RF_VARNAME,VarId )
     IF ( NF90_Status /= NF90_NOERR ) THEN
       msg = 'Error inquiring '//TRIM(Filename)//' for '//RF_VARNAME//&
             ' variable ID - '//TRIM(NF90_STRERROR( NF90_Status ))
       CALL Write_Cleanup(); RETURN
     END IF
     NF90_Status = NF90_PUT_VAR( FileId,VarID, Reflectance )
     IF ( NF90_Status /= NF90_NOERR ) THEN
       msg = 'Error writing '//RF_VARNAME//' to '//TRIM(Filename)//&
             ' - '//TRIM(NF90_STRERROR( NF90_Status ))
       CALL Write_Cleanup(); RETURN
     END IF
     ! ....Stokes variable
     NF90_Status = NF90_INQ_VARID( FileId,STOKES_VARNAME,VarId )
     IF ( NF90_Status /= NF90_NOERR ) THEN
       msg = 'Error inquiring '//TRIM(Filename)//' for '//STOKES_VARNAME//&
             ' variable ID - '//TRIM(NF90_STRERROR( NF90_Status ))
       CALL Write_Cleanup(); RETURN
     END IF
     NF90_Status = NF90_PUT_VAR( FileId,VarID, Stokes )
     IF ( NF90_Status /= NF90_NOERR ) THEN
       msg = 'Error writing '//STOKES_VARNAME//' to '//TRIM(Filename)//&
             ' - '//TRIM(NF90_STRERROR( NF90_Status ))
       CALL Write_Cleanup(); RETURN
     END IF
     ! 3D outputs
     ! ... Upwelling_Overcast_Radiance variable
     NF90_Status = NF90_INQ_VARID( FileId,UPOR_PRF_VARNAME,VarId )
     IF ( NF90_Status /= NF90_NOERR ) THEN
       msg = 'Error inquiring '//TRIM(Filename)//' for '//UPOR_PRF_VARNAME//&
             ' variable ID - '//TRIM(NF90_STRERROR( NF90_Status ))
       CALL Write_Cleanup(); RETURN
     END IF
     NF90_Status = NF90_PUT_VAR( FileId,VarID, Upwelling_Overcast_Radiance)
     IF ( NF90_Status /= NF90_NOERR ) THEN
       msg = 'Error writing '//UPOR_PRF_VARNAME//' to '//TRIM(Filename)//&
             ' - '//TRIM(NF90_STRERROR( NF90_Status ))
       CALL Write_Cleanup(); RETURN
     END IF
     ! ... Upwelling_Radiance variable
     NF90_Status = NF90_INQ_VARID( FileId,UPR_PRF_VARNAME,VarId )
     IF ( NF90_Status /= NF90_NOERR ) THEN
       msg = 'Error inquiring '//TRIM(Filename)//' for '//UPR_PRF_VARNAME//&
             ' variable ID - '//TRIM(NF90_STRERROR( NF90_Status ))
       CALL Write_Cleanup(); RETURN
     END IF
     NF90_Status = NF90_PUT_VAR( FileId,VarID, Upwelling_Radiance)
     IF ( NF90_Status /= NF90_NOERR ) THEN
       msg = 'Error writing '//UPR_PRF_VARNAME//' to '//TRIM(Filename)//&
             ' - '//TRIM(NF90_STRERROR( NF90_Status ))
       CALL Write_Cleanup(); RETURN
     END IF
     ! ... Layer_Optical_Depth variable
     NF90_Status = NF90_INQ_VARID( FileId,LOP_VARNAME,VarId )
     IF ( NF90_Status /= NF90_NOERR ) THEN
       msg = 'Error inquiring '//TRIM(Filename)//' for '//LOP_VARNAME//&
             ' variable ID - '//TRIM(NF90_STRERROR( NF90_Status ))
       CALL Write_Cleanup(); RETURN
     END IF
     NF90_Status = NF90_PUT_VAR( FileId,VarID, Layer_Optical_Depth)
     IF ( NF90_Status /= NF90_NOERR ) THEN
       msg = 'Error writing '//LOP_VARNAME//' to '//TRIM(Filename)//&
             ' - '//TRIM(NF90_STRERROR( NF90_Status ))
       CALL Write_Cleanup(); RETURN
     END IF
     ! ... Single_Scatter_Albedo variable
     NF90_Status = NF90_INQ_VARID( FileId,SSA_VARNAME,VarId )
     IF ( NF90_Status /= NF90_NOERR ) THEN
       msg = 'Error inquiring '//TRIM(Filename)//' for '//SSA_VARNAME//&
             ' variable ID - '//TRIM(NF90_STRERROR( NF90_Status ))
       CALL Write_Cleanup(); RETURN
     END IF
     NF90_Status = NF90_PUT_VAR( FileId,VarID, Single_Scatter_Albedo)
     IF ( NF90_Status /= NF90_NOERR ) THEN
       msg = 'Error writing '//SSA_VARNAME//' to '//TRIM(Filename)//&
             ' - '//TRIM(NF90_STRERROR( NF90_Status ))
       CALL Write_Cleanup(); RETURN
     END IF
     ! ... Reflectivity variable
     NF90_Status = NF90_INQ_VARID( FileId,ACREFL_VARNAME,VarId )
     IF ( NF90_Status /= NF90_NOERR ) THEN
       msg = 'Error inquiring '//TRIM(Filename)//' for '//ACREFL_VARNAME//&
             ' variable ID - '//TRIM(NF90_STRERROR( NF90_Status ))
       CALL Write_Cleanup(); RETURN
     END IF
     NF90_Status = NF90_PUT_VAR( FileId,VarID, Reflectivity)
     IF ( NF90_Status /= NF90_NOERR ) THEN
       msg = 'Error writing '//ACREFL_VARNAME//' to '//TRIM(Filename)//&
             ' - '//TRIM(NF90_STRERROR( NF90_Status ))
       CALL Write_Cleanup(); RETURN
     END IF
     ! ... Reflectivity_Attenuated variable
     NF90_Status = NF90_INQ_VARID( FileId,ACRATT_VARNAME,VarId )
     IF ( NF90_Status /= NF90_NOERR ) THEN
       msg = 'Error inquiring '//TRIM(Filename)//' for '//ACRATT_VARNAME//&
             ' variable ID - '//TRIM(NF90_STRERROR( NF90_Status ))
       CALL Write_Cleanup(); RETURN
     END IF
     NF90_Status = NF90_PUT_VAR( FileId,VarID, Reflectivity_Attenuated)
     IF ( NF90_Status /= NF90_NOERR ) THEN
       msg = 'Error writing '//ACRATT_VARNAME//' to '//TRIM(Filename)//&
             ' - '//TRIM(NF90_STRERROR( NF90_Status ))
       CALL Write_Cleanup(); RETURN
     END IF



     ! Close the file
     NF90_Status = NF90_CLOSE( FileId )
     Close_File = .FALSE.
     IF ( NF90_Status /= NF90_NOERR ) THEN
       msg = 'Error closing output file - '//TRIM(NF90_STRERROR( NF90_Status ))
       CALL Write_Cleanup(); RETURN
     END IF

     ! Output an info message
     IF ( noisy ) THEN
       WRITE( msg,'("Number of channels and profiles written to ",a,": ",i0,1x,i0 )' ) &
              TRIM(Filename), n_Channels, n_Profiles
       CALL Display_Message( ROUTINE_NAME, msg, INFORMATION )
     END IF

     ! DEALLOCATE outputs
     DEALLOCATE( Sensor_Channel, &
                 n_Full_Streams, &
                 SSA_Max, &
                 SOD, &
                 Surface_Emissivity, &
                 Surface_Reflectivity, &
                 Up_Radiance, &
                 Down_Radiance, &
                 Down_Solar_Radiance, &
                 Surface_Planck_Radiance, &
                 Total_Cloud_Cover, &
                 R_clear, &
                 Tb_clear, &
                 Reflectance_clear, &
                 Radiance, &
                 Brightness_Temperature, &
                 Solar_Irradiance, &
                 Reflectance, &
                 Stokes, &
                 Upwelling_Overcast_Radiance, &
                 Upwelling_Radiance, &
                 Layer_Optical_Depth, &
                 Single_Scatter_Albedo, &
                 Reflectivity, &
                 Reflectivity_Attenuated, &
                 STAT = alloc_stat )
     IF ( alloc_stat /= 0 ) THEN
       msg = 'Error deallocating RTSolution output arrays'
       CALL Display_Message( ROUTINE_NAME, msg, FAILURE )
       STOP
     END IF


  CONTAINS

    SUBROUTINE Write_CleanUp()
      IF ( File_Open( Filename ) ) THEN
        CLOSE( fid,STATUS=WRITE_ERROR_STATUS,IOSTAT=io_stat,IOMSG=io_msg )
        IF ( io_stat /= 0 ) &
          msg = TRIM(msg)//'; Error deleting output file during error cleanup - '//TRIM(io_msg)
      END IF
      err_stat = FAILURE
      CALL Display_Message( ROUTINE_NAME, msg, err_stat )
    END SUBROUTINE Write_CleanUp

  END FUNCTION CRTM_RTSolution_WriteFile_NetCDF


!##################################################################################
!##################################################################################
!##                                                                              ##
!##                          ## PRIVATE MODULE ROUTINES ##                       ##
!##                                                                              ##
!##################################################################################
!##################################################################################

!------------------------------------------------------------------------------
!
! NAME:
!   CRTM_RTSolution_Equal
!
! PURPOSE:
!   Elemental function to test the equality of two CRTM_RTSolution objects.
!   Used in OPERATOR(==) interface block.
!
! CALLING SEQUENCE:
!   is_equal = CRTM_RTSolution_Equal( x, y )
!
!     or
!
!   IF ( x == y ) THEN
!     ...
!   END IF
!
! OBJECTS:
!   x, y:          Two CRTM RTSolution objects to be compared.
!                  UNITS:      N/A
!                  TYPE:       CRTM_RTSolution_type
!                  DIMENSION:  Scalar or any rank
!                  ATTRIBUTES: INTENT(IN)
!
! FUNCTION RESULT:
!   is_equal:      Logical value indicating whether the inputs are equal.
!                  UNITS:      N/A
!                  TYPE:       LOGICAL
!                  DIMENSION:  Same as inputs.
!
!------------------------------------------------------------------------------

  ELEMENTAL FUNCTION CRTM_RTSolution_Equal( x, y ) RESULT( is_equal )
    TYPE(CRTM_RTSolution_type) , INTENT(IN)  :: x, y
    LOGICAL :: is_equal

    ! Setup
    is_equal = .FALSE.

    ! Check the structure association status
    IF ( CRTM_RTSolution_Associated(x) .NEQV. CRTM_RTSolution_Associated(y) ) RETURN

    ! Check scalars
    IF ( (x%n_Layers == y%n_Layers) .AND. &
         (x%Sensor_ID         == y%Sensor_ID        ) .AND. &
         (x%WMO_Satellite_ID  == y%WMO_Satellite_ID ) .AND. &
         (x%WMO_Sensor_ID     == y%WMO_Sensor_ID    ) .AND. &
         (x%Sensor_Channel    == y%Sensor_Channel   ) .AND. &
         (x%RT_Algorithm_Name == y%RT_Algorithm_Name) .AND. &
         (x%SOD                     .EqualTo. y%SOD                    ) .AND. &
         (x%Surface_Emissivity      .EqualTo. y%Surface_Emissivity     ) .AND. &
         (x%Surface_Reflectivity    .EqualTo. y%Surface_Reflectivity   ) .AND. &
         (x%Up_Radiance             .EqualTo. y%Up_Radiance            ) .AND. &
         (x%Down_Radiance           .EqualTo. y%Down_Radiance          ) .AND. &
         (x%Down_Solar_Radiance     .EqualTo. y%Down_Solar_Radiance    ) .AND. &
         (x%Surface_Planck_Radiance .EqualTo. y%Surface_Planck_Radiance) .AND. &
         (x%Total_Cloud_Cover       .EqualTo. y%Total_Cloud_Cover      ) .AND. &
         (x%R_clear                 .EqualTo. y%R_clear                ) .AND. &
         (x%Tb_clear                .EqualTo. y%Tb_clear               ) .AND. &
         (x%Reflectance_clear       .EqualTo. y%Reflectance_clear      ) .AND. &
         (x%Radiance                .EqualTo. y%Radiance               ) .AND. &
         (x%Brightness_Temperature  .EqualTo. y%Brightness_Temperature ) .AND. &
         (x%Solar_Irradiance        .EqualTo. y%Solar_Irradiance       ) .AND. &
         (x%Reflectance             .EqualTo. y%Reflectance            )) &
         ! CD: add stokes
      is_equal = .TRUE.


    ! Check arrays (which may or may not be allocated)
    IF ( CRTM_RTSolution_Associated(x) .AND. CRTM_RTSolution_Associated(y) ) THEN
      is_equal = is_equal .AND. &
                 ALL(x%Upwelling_Overcast_Radiance .EqualTo. y%Upwelling_Overcast_Radiance ) .AND. &
                 ALL(x%Upwelling_Radiance          .EqualTo. y%Upwelling_Radiance          ) .AND. &
                 ALL(x%Layer_Optical_Depth         .EqualTo. y%Layer_Optical_Depth         ) .AND. &
                 ALL(x%Reflectivity                .EqualTo. y%Reflectivity                ) .AND. &
                 ALL(x%Reflectivity_Attenuated     .EqualTo. y%Reflectivity_Attenuated     )
    END IF

  END FUNCTION CRTM_RTSolution_Equal


!--------------------------------------------------------------------------------
!
! NAME:
!   CRTM_RTSolution_Add
!
! PURPOSE:
!   Pure function to add two CRTM RTSolution objects.
!   Used in OPERATOR(+) interface block.
!
! CALLING SEQUENCE:
!   rtssum = CRTM_RTSolution_Add( rts1, rts2 )
!
!     or
!
!   rtssum = rts1 + rts2
!
!
! INPUTS:
!   rts1, rts2: The RTSolution objects to add.
!               UNITS:      N/A
!               TYPE:       CRTM_RTSolution_type
!               DIMENSION:  Scalar
!               ATTRIBUTES: INTENT(IN OUT)
!
! RESULT:
!   rtssum:     RTSolution object containing the summed components.
!               UNITS:      N/A
!               TYPE:       CRTM_RTSolution_type
!               DIMENSION:  Scalar
!
!--------------------------------------------------------------------------------

  ELEMENTAL FUNCTION CRTM_RTSolution_Add( rts1, rts2 ) RESULT( rtssum )
    TYPE(CRTM_RTSolution_type), INTENT(IN) :: rts1, rts2
    TYPE(CRTM_RTSolution_type) :: rtssum
    INTEGER :: k

    ! Check input
    ! ...If input structure association status different, do nothing
    IF ( CRTM_RTSolution_Associated(rts1) .NEQV. CRTM_RTSolution_Associated(rts2) ) RETURN
    ! ...If input structure for different sensors, do nothing
    IF ( (rts1%Sensor_ID         /= rts2%Sensor_ID        ) .AND. &
         (rts1%WMO_Satellite_ID  /= rts2%WMO_Satellite_ID ) .AND. &
         (rts1%WMO_Sensor_ID     /= rts2%WMO_Sensor_ID    ) .AND. &
         (rts1%Sensor_Channel    /= rts2%Sensor_Channel   ) ) RETURN

    ! Copy the first structure
    rtssum = rts1

    ! And add the second one's components to it
    ! ...Handle RT_Algorithm_Name
    rtssum%RT_Algorithm_Name = 'Addition'
    ! ...The scalar values
    rtssum%SOD                     = rtssum%SOD                     + rts2%SOD
    rtssum%Surface_Emissivity      = rtssum%Surface_Emissivity      + rts2%Surface_Emissivity
    rtssum%Surface_Reflectivity    = rtssum%Surface_Reflectivity    + rts2%Surface_Reflectivity
    rtssum%Up_Radiance             = rtssum%Up_Radiance             + rts2%Up_Radiance
    rtssum%Down_Radiance           = rtssum%Down_Radiance           + rts2%Down_Radiance
    rtssum%Down_Solar_Radiance     = rtssum%Down_Solar_Radiance     + rts2%Down_Solar_Radiance
    rtssum%Surface_Planck_Radiance = rtssum%Surface_Planck_Radiance + rts2%Surface_Planck_Radiance
    rtssum%Total_Cloud_Cover       = rtssum%Total_Cloud_Cover       + rts2%Total_Cloud_Cover
    rtssum%R_clear                 = rtssum%R_clear                 + rts2%R_clear
    rtssum%Tb_clear                = rtssum%Tb_clear                + rts2%Tb_clear
    rtssum%Reflectance             = rtssum%Reflectance             + rts2%Reflectance
    rtssum%Radiance                = rtssum%Radiance                + rts2%Radiance
    rtssum%Brightness_Temperature  = rtssum%Brightness_Temperature  + rts2%Brightness_Temperature
    rtssum%Solar_Irradiance        = rtssum%Solar_Irradiance        + rts2%Solar_Irradiance
    rtssum%Reflectance_clear       = rtssum%Reflectance_clear       + rts2%Reflectance_clear
    ! CD: add stokes
    ! ...The arrays (which may or may not be allocated)
    IF ( CRTM_RTSolution_Associated(rts1) .AND. CRTM_RTSolution_Associated(rts2) ) THEN
      k = rts1%n_Layers
      rtssum%Upwelling_Overcast_Radiance(1:k)  = rtssum%Upwelling_Overcast_Radiance(1:k)  + &
                                                   rts2%Upwelling_Overcast_Radiance(1:k)

      rtssum%Upwelling_Radiance(1:k) = rtssum%Upwelling_Radiance(1:k) + &
                                         rts2%Upwelling_Radiance(1:k)

      rtssum%Layer_Optical_Depth(1:k) = rtssum%Layer_Optical_Depth(1:k) + &
                                          rts2%Layer_Optical_Depth(1:k)

      rtssum%Reflectivity(1:k) = rtssum%Reflectivity(1:k) + &
                                          rts2%Reflectivity(1:k)

      rtssum%Reflectivity_Attenuated(1:k) = rtssum%Reflectivity_Attenuated(1:k) + &
                                          rts2%Reflectivity_Attenuated(1:k)

    END IF

  END FUNCTION CRTM_RTSolution_Add


!--------------------------------------------------------------------------------
!
! NAME:
!   CRTM_RTSolution_Subtract
!
! PURPOSE:
!   Pure function to subtract two CRTM RTSolution objects.
!   Used in OPERATOR(-) interface block.
!
! CALLING SEQUENCE:
!   rtsdiff = CRTM_RTSolution_Subtract( rts1, rts2 )
!
!     or
!
!   rtsdiff = rts1 - rts2
!
!
! INPUTS:
!   rts1, rts2: The RTSolution objects to difference.
!               UNITS:      N/A
!               TYPE:       CRTM_RTSolution_type
!               DIMENSION:  Scalar
!               ATTRIBUTES: INTENT(IN OUT)
!
! RESULT:
!   rtsdiff:    RTSolution object containing the differenced components.
!               UNITS:      N/A
!               TYPE:       CRTM_RTSolution_type
!               DIMENSION:  Scalar
!
!--------------------------------------------------------------------------------

  ELEMENTAL FUNCTION CRTM_RTSolution_Subtract( rts1, rts2 ) RESULT( rtsdiff )
    TYPE(CRTM_RTSolution_type), INTENT(IN) :: rts1, rts2
    TYPE(CRTM_RTSolution_type) :: rtsdiff
    INTEGER :: k

    ! Check input
    ! ...If input structure association status different, do nothing
    IF ( CRTM_RTSolution_Associated(rts1) .NEQV. CRTM_RTSolution_Associated(rts2) ) RETURN
    ! ...If input structure for different sensors, do nothing
    IF ( (rts1%Sensor_ID         /= rts2%Sensor_ID        ) .AND. &
         (rts1%WMO_Satellite_ID  /= rts2%WMO_Satellite_ID ) .AND. &
         (rts1%WMO_Sensor_ID     /= rts2%WMO_Sensor_ID    ) .AND. &
         (rts1%Sensor_Channel    /= rts2%Sensor_Channel   ) ) RETURN

    ! Copy the first structure
    rtsdiff = rts1

    ! And subtract the second one's components from it
    ! ...Handle RT_Algorithm_Name
    rtsdiff%RT_Algorithm_Name = 'Subtraction'
    ! ...The scalar values
    rtsdiff%SOD                     = rtsdiff%SOD                     - rts2%SOD
    rtsdiff%Surface_Emissivity      = rtsdiff%Surface_Emissivity      - rts2%Surface_Emissivity
    rtsdiff%Surface_Reflectivity    = rtsdiff%Surface_Reflectivity    - rts2%Surface_Reflectivity
    rtsdiff%Up_Radiance             = rtsdiff%Up_Radiance             - rts2%Up_Radiance
    rtsdiff%Down_Radiance           = rtsdiff%Down_Radiance           - rts2%Down_Radiance
    rtsdiff%Down_Solar_Radiance     = rtsdiff%Down_Solar_Radiance     - rts2%Down_Solar_Radiance
    rtsdiff%Surface_Planck_Radiance = rtsdiff%Surface_Planck_Radiance - rts2%Surface_Planck_Radiance
    rtsdiff%Total_Cloud_Cover       = rtsdiff%Total_Cloud_Cover       - rts2%Total_Cloud_Cover
    rtsdiff%R_clear                 = rtsdiff%R_clear                 - rts2%R_clear
    rtsdiff%Tb_clear                = rtsdiff%Tb_clear                - rts2%Tb_clear
    rtsdiff%Reflectance_clear       = rtsdiff%Reflectance_clear       - rts2%Reflectance_clear
    rtsdiff%Radiance                = rtsdiff%Radiance                - rts2%Radiance
    rtsdiff%Brightness_Temperature  = rtsdiff%Brightness_Temperature  - rts2%Brightness_Temperature
    rtsdiff%Solar_Irradiance        = rtsdiff%Solar_Irradiance        - rts2%Solar_Irradiance
    rtsdiff%Reflectance             = rtsdiff%Reflectance             - rts2%Reflectance
    ! CD: add stokes
    ! ...The arrays (which may or may not be allocated)
    IF ( CRTM_RTSolution_Associated(rts1) .AND. CRTM_RTSolution_Associated(rts2) ) THEN
      k = rts1%n_Layers
      rtsdiff%Upwelling_Overcast_Radiance(1:k)  = rtsdiff%Upwelling_Overcast_Radiance(1:k)  - &
                                                     rts2%Upwelling_Overcast_Radiance(1:k)

      rtsdiff%Upwelling_Radiance(1:k) = rtsdiff%Upwelling_Radiance(1:k) - &
                                           rts2%Upwelling_Radiance(1:k)

      rtsdiff%Layer_Optical_Depth(1:k) = rtsdiff%Layer_Optical_Depth(1:k) - &
                                           rts2%Layer_Optical_Depth(1:k)

      rtsdiff%Reflectivity(1:k) = rtsdiff%Reflectivity(1:k) - &
                                           rts2%Reflectivity(1:k)

      rtsdiff%Reflectivity_Attenuated(1:k) = rtsdiff%Reflectivity_Attenuated(1:k) - &
                                           rts2%Reflectivity_Attenuated(1:k)
    END IF

  END FUNCTION CRTM_RTSolution_Subtract


!--------------------------------------------------------------------------------
!
! NAME:
!   CRTM_RTSolution_Exponent
!
! PURPOSE:
!   Elemental utility function to raise the components of a CRTM RTSolution
!   object to the supplied integer power
!
!   Used to compute RTSolution statistics
!
! CALLING SEQUENCE:
!   rts_power = CRTM_RTSolution_Exponent( rts, power )
!
! OBJECTS:
!   rts:          RTSolution structure which is to have its members values
!                 raised to an integer power.
!                 UNITS:      N/A
!                 TYPE:       CRTM_RTSolution_type
!                 DIMENSION:  Scalar or any rank
!                 ATTRIBUTES: INTENT(IN)
!
! INPUTS:
!   power:        Exponent power to be used.
!                 UNITS:      N/A
!                 TYPE:       INRTGER
!                 DIMENSION:  Same as input rts object
!                 ATTRIBUTES: INTENT(IN)
!
! FUNCTION RESULT:
!   rts_power:    RTSolution structure containing the exponent result.
!                 UNITS:      N/A
!                 TYPE:       CRTM_RTSolution_type
!                 DIMENSION:  Same as input rts object
!
!--------------------------------------------------------------------------------

  ELEMENTAL FUNCTION CRTM_RTSolution_Exponent( rts, power ) RESULT( rts_power )
    TYPE(CRTM_RTSolution_type), INTENT(IN) :: rts
    INTEGER                   , INTENT(IN) :: power
    TYPE(CRTM_RTSolution_type) :: rts_power
    INTEGER :: k

    ! Copy the structure
    rts_power = rts

    ! Raise the components to the supplied power
    ! ...Handle RT_Algorithm_Name
    rts_power%RT_Algorithm_Name = 'Exponent'
    ! ...The scalar values
    rts_power%SOD                     = (rts_power%SOD                    )**power
    rts_power%Surface_Emissivity      = (rts_power%Surface_Emissivity     )**power
    rts_power%Surface_Reflectivity    = (rts_power%Surface_Reflectivity   )**power
    rts_power%Up_Radiance             = (rts_power%Up_Radiance            )**power
    rts_power%Down_Radiance           = (rts_power%Down_Radiance          )**power
    rts_power%Down_Solar_Radiance     = (rts_power%Down_Solar_Radiance    )**power
    rts_power%Surface_Planck_Radiance = (rts_power%Surface_Planck_Radiance)**power
    rts_power%Total_Cloud_Cover       = (rts_power%Total_Cloud_Cover      )**power
    rts_power%R_clear                 = (rts_power%R_clear                )**power
    rts_power%Tb_clear                = (rts_power%Tb_clear               )**power
    rts_power%Reflectance_clear       = (rts_power%Reflectance_clear      )**power
    rts_power%Radiance                = (rts_power%Radiance               )**power
    rts_power%Brightness_Temperature  = (rts_power%Brightness_Temperature )**power
    rts_power%Solar_Irradiance        = (rts_power%Solar_Irradiance       )**power
    rts_power%Reflectance             = (rts_power%Reflectance            )**power
    ! CD: add stokes
    ! ...The arrays (which may or may not be allocated)
    IF ( CRTM_RTSolution_Associated(rts) ) THEN
      k = rts%n_Layers
      rts_power%Upwelling_Overcast_Radiance(1:k) = (rts_power%Upwelling_Overcast_Radiance(1:k))**power
      rts_power%Upwelling_Radiance(1:k)          = (rts_power%Upwelling_Radiance(1:k)         )**power
      rts_power%Layer_Optical_Depth(1:k)         = (rts_power%Layer_Optical_Depth(1:k)        )**power
      rts_power%Reflectivity(1:k)                = (rts_power%Reflectivity(1:k)               )**power
      rts_power%Reflectivity_Attenuated(1:k)     = (rts_power%Reflectivity_Attenuated(1:k)    )**power
    END IF

  END FUNCTION CRTM_RTSolution_Exponent


!--------------------------------------------------------------------------------
!
! NAME:
!   CRTM_RTSolution_Normalise
!
! PURPOSE:
!   Elemental utility function to normalise the components of
!   a CRTM RTSolution object.
!
!   Used to compute RTSolution statistics
!
! CALLING SEQUENCE:
!   rts_normal = CRTM_RTSolution_Normalise( rts, factor )
!
! OBJECTS:
!   rts:          RTSolution structure which is to have its members values
!                 normalised.
!                 UNITS:      N/A
!                 TYPE:       CRTM_RTSolution_type
!                 DIMENSION:  Scalar or any rank
!                 ATTRIBUTES: INTENT(IN)
!
! INPUTS:
!   factor:       Normalisation factor to be used.
!                 UNITS:      N/A
!                 TYPE:       REAL(fp)
!                 DIMENSION:  Same as input rts object
!                 ATTRIBUTES: INTENT(IN)
!
! FUNCTION RESULT:
!   rts_normal:   RTSolution structure containing the normalised input
!                 object.
!                 UNITS:      N/A
!                 TYPE:       CRTM_RTSolution_type
!                 DIMENSION:  Same as input rts object
!
!--------------------------------------------------------------------------------

  ELEMENTAL FUNCTION CRTM_RTSolution_Normalise( rts, factor ) RESULT( rts_normal )
    TYPE(CRTM_RTSolution_type), INTENT(IN) :: rts
    REAL(fp)                  , INTENT(IN) :: factor
    TYPE(CRTM_RTSolution_type) :: rts_normal
    INTEGER :: k

    ! Copy the structure
    rts_normal = rts

    ! Raise the components to the supplied normal
    ! ...Handle RT_Algorithm_Name
    rts_normal%RT_Algorithm_Name = 'Normalise'
    ! ...The scalar values
    rts_normal%SOD                     = rts_normal%SOD                    /factor
    rts_normal%Surface_Emissivity      = rts_normal%Surface_Emissivity     /factor
    rts_normal%Surface_Reflectivity    = rts_normal%Surface_Reflectivity   /factor
    rts_normal%Up_Radiance             = rts_normal%Up_Radiance            /factor
    rts_normal%Down_Radiance           = rts_normal%Down_Radiance          /factor
    rts_normal%Down_Solar_Radiance     = rts_normal%Down_Solar_Radiance    /factor
    rts_normal%Surface_Planck_Radiance = rts_normal%Surface_Planck_Radiance/factor
    rts_normal%Total_Cloud_Cover       = rts_normal%Total_Cloud_Cover      /factor
    rts_normal%R_clear                 = rts_normal%R_clear                /factor
    rts_normal%Tb_clear                = rts_normal%Tb_clear               /factor
    rts_normal%Reflectance_clear       = rts_normal%Reflectance_clear      /factor
    rts_normal%Radiance                = rts_normal%Radiance               /factor
    rts_normal%Brightness_Temperature  = rts_normal%Brightness_Temperature /factor
    rts_normal%Solar_Irradiance        = rts_normal%Solar_Irradiance       /factor
    rts_normal%Reflectance             = rts_normal%Reflectance            /factor
    ! CD: add stokes
    ! ...The arrays (which may or may not be allocated)
    IF ( CRTM_RTSolution_Associated(rts) ) THEN
      k = rts%n_Layers
      rts_normal%Upwelling_Overcast_Radiance(1:k) = rts_normal%Upwelling_Overcast_Radiance(1:k)/factor
      rts_normal%Upwelling_Radiance(1:k)          = rts_normal%Upwelling_Radiance(1:k)         /factor
      rts_normal%Layer_Optical_Depth(1:k)         = rts_normal%Layer_Optical_Depth(1:k)        /factor
      rts_normal%Reflectivity(1:k)                = rts_normal%Reflectivity(1:k)               /factor
      rts_normal%Reflectivity_Attenuated(1:k)     = rts_normal%Reflectivity_Attenuated(1:k)    /factor
    END IF

  END FUNCTION CRTM_RTSolution_Normalise


!--------------------------------------------------------------------------------
!
! NAME:
!   CRTM_RTSolution_Sqrt
!
! PURPOSE:
!   Elemental utility function to compute the SQRT() of the components of
!   a CRTM RTSolution object.
!
!   Used to compute RTSolution statistics
!
! CALLING SEQUENCE:
!   rts_sqrt = CRTM_RTSolution_Sqrt( rts )
!
! OBJECTS:
!   rts:          RTSolution structure which is to have the square root
!                 taken of its member's vales.
!                 UNITS:      N/A
!                 TYPE:       CRTM_RTSolution_type
!                 DIMENSION:  Scalar or any rank
!                 ATTRIBUTES: INTENT(IN)
!
! FUNCTION RESULT:
!   rts_sqrt:     RTSolution structure containing the square root of the
!                 input object.
!                 UNITS:      N/A
!                 TYPE:       CRTM_RTSolution_type
!                 DIMENSION:  Same as input rts object
!
!--------------------------------------------------------------------------------

  ELEMENTAL FUNCTION CRTM_RTSolution_Sqrt( rts ) RESULT( rts_sqrt )
    TYPE(CRTM_RTSolution_type), INTENT(IN) :: rts
    TYPE(CRTM_RTSolution_type) :: rts_sqrt
    INTEGER :: k

    ! Copy the structure
    rts_sqrt = rts

    ! Raise the components to the supplied normal
    ! ...Handle RT_Algorithm_Name
    rts_sqrt%RT_Algorithm_Name = 'Square root'
    ! ...The scalar values
    rts_sqrt%SOD                     = SQRT(rts_sqrt%SOD                    )
    rts_sqrt%Surface_Emissivity      = SQRT(rts_sqrt%Surface_Emissivity     )
    rts_sqrt%Surface_Reflectivity    = SQRT(rts_sqrt%Surface_Reflectivity   )
    rts_sqrt%Up_Radiance             = SQRT(rts_sqrt%Up_Radiance            )
    rts_sqrt%Down_Radiance           = SQRT(rts_sqrt%Down_Radiance          )
    rts_sqrt%Down_Solar_Radiance     = SQRT(rts_sqrt%Down_Solar_Radiance    )
    rts_sqrt%Surface_Planck_Radiance = SQRT(rts_sqrt%Surface_Planck_Radiance)
    rts_sqrt%Total_Cloud_Cover       = SQRT(rts_sqrt%Total_Cloud_Cover      )
    rts_sqrt%R_clear                 = SQRT(rts_sqrt%R_clear                )
    rts_sqrt%Tb_clear                = SQRT(rts_sqrt%Tb_clear               )
    rts_sqrt%Reflectance_clear       = SQRT(rts_sqrt%Reflectance_clear      )
    rts_sqrt%Radiance                = SQRT(rts_sqrt%Radiance               )
    rts_sqrt%Brightness_Temperature  = SQRT(rts_sqrt%Brightness_Temperature )
    rts_sqrt%Solar_Irradiance        = SQRT(rts_sqrt%Solar_Irradiance       )
    rts_sqrt%Reflectance             = SQRT(rts_sqrt%Reflectance            )
    ! ...The arrays (which may or may not be allocated)
    IF ( CRTM_RTSolution_Associated(rts) ) THEN
      k = rts%n_Layers
      rts_sqrt%Upwelling_Overcast_Radiance(1:k) = SQRT(rts_sqrt%Upwelling_Overcast_Radiance(1:k))
      rts_sqrt%Upwelling_Radiance(1:k)          = SQRT(rts_sqrt%Upwelling_Radiance(1:k)         )
      rts_sqrt%Layer_Optical_Depth(1:k)         = SQRT(rts_sqrt%Layer_Optical_Depth(1:k)        )
      rts_sqrt%Reflectivity(1:k)                = SQRT(rts_sqrt%Reflectivity(1:k)               )
      rts_sqrt%Reflectivity_Attenuated(1:k)     = SQRT(rts_sqrt%Reflectivity_Attenuated(1:k)    )
    END IF

  END FUNCTION CRTM_RTSolution_Sqrt


!
! NAME:
!   Read_Record
!
! PURPOSE:
!   Utility function to read a single RTSolution data record
!

  FUNCTION Read_Record( &
    fid, &  ! Input
    rts) &  ! Output
  RESULT( err_stat )
    ! Arguments
    INTEGER,                    INTENT(IN)  :: fid
    TYPE(CRTM_RTSolution_type), INTENT(OUT) :: rts
    ! Function result
    INTEGER :: err_stat
    ! Function parameters
    CHARACTER(*), PARAMETER :: ROUTINE_NAME = 'CRTM_RTSolution_ReadFile(Record)'
    ! Function variables
    CHARACTER(ML) :: msg
    CHARACTER(ML) :: io_msg
    INTEGER :: io_stat
    INTEGER :: n_layers

    ! Set up
    err_stat = SUCCESS


    ! Read the dimensions
    READ( fid,IOSTAT=io_stat,IOMSG=io_msg ) n_layers
    IF ( io_stat /= 0 ) THEN
      msg = 'Error reading dimensions - '//TRIM(io_msg)
      CALL Read_Record_Cleanup(); RETURN
    END IF


    ! Allocate the RTSolution structure if necessary
    IF ( n_layers > 0 ) THEN
      CALL CRTM_RTSolution_Create( rts, n_layers )
      IF ( .NOT. CRTM_RTSolution_Associated( rts ) ) THEN
        msg = 'Error creating output object.'
        CALL Read_Record_Cleanup(); RETURN
      END IF
    END IF


    ! Read the sensor info
    READ( fid,IOSTAT=io_stat,IOMSG=io_msg ) &
      rts%Sensor_Id       , &
      rts%WMO_Satellite_Id, &
      rts%WMO_Sensor_Id   , &
      rts%Sensor_Channel
    IF ( io_stat /= 0 ) THEN
      msg = 'Error reading sensor information - '//TRIM(io_msg)
      CALL Read_Record_Cleanup(); RETURN
    END IF


    ! Read the RT algorithm name
    READ( fid,IOSTAT=io_stat,IOMSG=io_msg ) &
      rts%RT_Algorithm_Name
    IF ( io_stat /= 0 ) THEN
      msg = 'Error reading RT Algorithm Name'//TRIM(io_msg)
      CALL Read_Record_Cleanup(); RETURN
    END IF


    ! Read the forward radiative transfer intermediate results
    READ( fid,IOSTAT=io_stat,IOMSG=io_msg ) &
      rts%SOD                    , &
      rts%Surface_Emissivity     , &
      rts%Surface_Reflectivity   , &
      rts%Up_Radiance            , &
      rts%Down_Radiance          , &
      rts%Down_Solar_Radiance    , &
      rts%Surface_Planck_Radiance, &
      rts%Total_Cloud_Cover      , &
      rts%R_clear                , &
      rts%Tb_clear               , &
      rts%Reflectance_clear
    IF ( io_stat /= 0 ) THEN
      msg = 'Error reading scalar intermediate results - '//TRIM(io_msg)
      CALL Read_Record_Cleanup(); RETURN
    END IF
    IF ( n_Layers > 0 ) THEN
      READ( fid,IOSTAT=io_stat,IOMSG=io_msg ) &
        rts%Upwelling_Overcast_Radiance , &
        rts%Upwelling_Radiance, &
        rts%Layer_Optical_Depth, &
        rts%Reflectivity, &
        rts%Reflectivity_Attenuated
      IF ( io_stat /= 0 ) THEN
        msg = 'Error reading array intermediate results - '//TRIM(io_msg)
        CALL Read_Record_Cleanup(); RETURN
      END IF
    END IF


    ! Read the radiative transfer results
    READ( fid,IOSTAT=io_stat,IOMSG=io_msg ) &
      rts%Radiance              , &
      rts%Brightness_Temperature, &
      rts%Solar_Irradiance      , &
      rts%Reflectance           , &
      rts%Stokes
    IF ( io_stat /= 0 ) THEN
      msg = 'Error reading result data - '//TRIM(io_msg)
      CALL Read_Record_Cleanup(); RETURN
    END IF

  CONTAINS

    SUBROUTINE Read_Record_Cleanup()
      CALL CRTM_RTSolution_Destroy( rts )
      CLOSE( fid,IOSTAT=io_stat,IOMSG=io_msg )
      IF ( io_stat /= SUCCESS ) &
        msg = TRIM(msg)//'; Error closing file during error cleanup - '//TRIM(io_msg)
      err_stat = FAILURE
      CALL Display_Message( ROUTINE_NAME, msg, err_stat )
    END SUBROUTINE Read_Record_Cleanup

  END FUNCTION Read_Record


!
! NAME:
!   Write_Record
!
! PURPOSE:
!   Function to write a single RTSolution data record
!

  FUNCTION Write_Record( &
    fid, &  ! Input
    rts) &  ! Input
  RESULT( err_stat )
    ! Arguments
    INTEGER,                    INTENT(IN) :: fid
    TYPE(CRTM_RTSolution_type), INTENT(IN) :: rts
    ! Function result
    INTEGER :: err_stat
    ! Function parameters
    CHARACTER(*), PARAMETER :: ROUTINE_NAME = 'CRTM_RTSolution_WriteFile(Record)'
    ! Function variables
    CHARACTER(ML) :: msg
    CHARACTER(ML) :: io_msg
    INTEGER :: io_stat

    ! Set up
    err_stat = SUCCESS


    ! Write the data dimensions
    WRITE( fid,IOSTAT=io_stat,IOMSG=io_msg ) rts%n_Layers
    IF ( io_stat /= 0 ) THEN
      msg = 'Error writing dimensions - '//TRIM(io_msg)
      CALL Write_Record_Cleanup(); RETURN
    END IF


    ! Write the sensor info
    WRITE( fid,IOSTAT=io_stat,IOMSG=io_msg ) &
      rts%Sensor_Id       , &
      rts%WMO_Satellite_Id, &
      rts%WMO_Sensor_Id   , &
      rts%Sensor_Channel
    IF ( io_stat /= 0 ) THEN
      msg = 'Error writing sensor information - '//TRIM(io_msg)
      CALL Write_Record_Cleanup(); RETURN
    END IF


    ! Write the RT algorithm name
    WRITE( fid,IOSTAT=io_stat,IOMSG=io_msg ) &
      rts%RT_Algorithm_Name
    IF ( io_stat /= 0 ) THEN
      msg = 'Error writing RT Algorithm Name'//TRIM(io_msg)
      CALL Write_Record_Cleanup(); RETURN
    END IF


    ! Write the forward radiative transfer intermediate results
    WRITE( fid,IOSTAT=io_stat,IOMSG=io_msg ) &
      rts%SOD                    , &
      rts%Surface_Emissivity     , &
      rts%Surface_Reflectivity   , &
      rts%Up_Radiance            , &
      rts%Down_Radiance          , &
      rts%Down_Solar_Radiance    , &
      rts%Surface_Planck_Radiance, &
      rts%Total_Cloud_Cover      , &
      rts%R_clear                , &
      rts%Tb_clear               , &
      rts%Reflectance_clear
    IF ( io_stat /= 0 ) THEN
      msg = 'Error writing scalar intermediate results - '//TRIM(io_msg)
      CALL Write_Record_Cleanup(); RETURN
    END IF
    IF ( rts%n_Layers > 0 ) THEN
      WRITE( fid,IOSTAT=io_stat,IOMSG=io_msg ) &
        rts%Upwelling_Overcast_Radiance , &
        rts%Upwelling_Radiance, &
        rts%Layer_Optical_Depth, &
        rts%Reflectivity, &
        rts%Reflectivity_Attenuated
      IF ( io_stat /= 0 ) THEN
        msg = 'Error writing array intermediate results - '//TRIM(io_msg)
        CALL Write_Record_Cleanup(); RETURN
      END IF
    END IF


    ! Write the radiative transfer results
    WRITE( fid,IOSTAT=io_stat,IOMSG=io_msg ) &
      rts%Radiance              , &
      rts%Brightness_Temperature, &
      rts%Solar_Irradiance      , &
      rts%Reflectance           , &
      rts%Stokes
    IF ( io_stat /= 0 ) THEN
      msg = 'Error writing result data - '//TRIM(io_msg)
      CALL Write_Record_Cleanup(); RETURN
    END IF

  CONTAINS

    SUBROUTINE Write_Record_Cleanup()
      CLOSE( fid,STATUS=WRITE_ERROR_STATUS,IOSTAT=io_stat,IOMSG=io_msg )
      IF ( io_stat /= 0 ) &
        msg = TRIM(msg)//'; Error closing file during error cleanup - '//TRIM(io_msg)
      err_stat = FAILURE
      CALL Display_Message( ROUTINE_NAME, msg, err_stat )
    END SUBROUTINE Write_Record_Cleanup

  END FUNCTION Write_Record



  FUNCTION CreateFile_netCDF( &
    Filename         , &  ! Input
    n_Profiles       , &  ! Input
    n_Layers         , &  ! Input
    n_Channels       , &  ! Input
    n_Stokes         , &  ! Input
    Sensor_ID        , &  ! Input
    WMO_Satellite_ID , &  ! Input
    WMO_Sensor_ID    , &  ! Input
    RT_Algorithm_Name, &  ! Input
    FileId           ) &  ! Output
  RESULT( err_stat )
    ! Arguments
    CHARACTER(*),           INTENT(IN)  :: Filename
    INTEGER     ,           INTENT(IN)  :: n_Profiles
    INTEGER     ,           INTENT(IN)  :: n_Layers
    INTEGER     ,           INTENT(IN)  :: n_Channels
    INTEGER     ,           INTENT(IN)  :: n_Stokes
    CHARACTER(*),           INTENT(IN)  :: Sensor_ID
    INTEGER     ,           INTENT(IN)  :: WMO_Satellite_ID
    INTEGER     ,           INTENT(IN)  :: WMO_Sensor_ID
    CHARACTER(*),           INTENT(IN)  :: RT_Algorithm_Name
    INTEGER     ,           INTENT(OUT) :: FileId
    ! Function result
    INTEGER :: err_stat
    ! Local parameters
    CHARACTER(*), PARAMETER :: ROUTINE_NAME = 'CRTM_RTSolution_WriteFile(netCDF)'
    ! Local variables
    CHARACTER(ML) :: msg
    LOGICAL :: Close_File
    INTEGER :: NF90_Status
    INTEGER :: n_Profiles_DimID
    INTEGER :: n_Layers_DimID
    INTEGER :: n_Channels_DimID
    INTEGER :: n_Stokes_DimID
    INTEGER :: varID
    INTEGER :: Put_Status(2)

    ! Setup
    err_stat = SUCCESS
    Close_File = .FALSE.

    ! Create the data file
    NF90_Status = NF90_CREATE( Filename,NF90_CLOBBER,FileId )
    IF ( NF90_Status /= NF90_NOERR ) THEN
      msg = 'Error creating '//TRIM(Filename)//' - '//TRIM(NF90_STRERROR( NF90_Status ))
      CALL Create_Cleanup(); RETURN
    END IF
    ! ...Close the file if any error from here on
    Close_File = .TRUE.

    ! Define the dimensions
    ! ...Number of Profiles
    NF90_Status = NF90_DEF_DIM( FileID,PROFILE_DIMNAME,n_Profiles,n_Profiles_DimID )
    IF ( NF90_Status /= NF90_NOERR ) THEN
      msg = 'Error defining '//PROFILE_DIMNAME//' dimension in '//&
            TRIM(Filename)//' - '//TRIM(NF90_STRERROR( NF90_Status ))
      CALL Create_Cleanup(); RETURN
    END IF
    ! ...Number of Layers
    NF90_Status = NF90_DEF_DIM( FileID,LAYER_DIMNAME,n_Layers,n_Layers_DimID )
    IF ( NF90_Status /= NF90_NOERR ) THEN
      msg = 'Error defining '//LAYER_DIMNAME//' dimension in '//&
            TRIM(Filename)//' - '//TRIM(NF90_STRERROR( NF90_Status ))
      CALL Create_Cleanup(); RETURN
    END IF
    ! ...Number of Channel
    NF90_Status = NF90_DEF_DIM( FileID,CHANNEL_DIMNAME,n_Channels,n_Channels_DimID )
    IF ( NF90_Status /= NF90_NOERR ) THEN
      msg = 'Error defining '//CHANNEL_DIMNAME//' dimension in '//&
            TRIM(Filename)//' - '//TRIM(NF90_STRERROR( NF90_Status ))
      CALL Create_Cleanup(); RETURN
    END IF
    ! ...Number of Stokes
    NF90_Status = NF90_DEF_DIM( FileID,STOKE_DIMNAME,n_Stokes,n_Stokes_DimID )
    IF ( NF90_Status /= NF90_NOERR ) THEN
      msg = 'Error defining '//STOKE_DIMNAME//' dimension in '//&
            TRIM(Filename)//' - '//TRIM(NF90_STRERROR( NF90_Status ))
      CALL Create_Cleanup(); RETURN
    END IF

    ! Write the global attributes
    NF90_Status = NF90_PUT_ATT( FileId, NF90_GLOBAL,TRIM(SENSOR_ID_GATTNAME),SENSOR_ID )
    IF ( NF90_Status /= NF90_NOERR ) THEN
      msg = 'Error setting '//SENSOR_ID_GATTNAME//' global attribute in '//&
            TRIM(Filename)//' - '//TRIM(NF90_STRERROR( NF90_Status ))
      CALL Create_Cleanup(); RETURN
    END IF
    NF90_Status = NF90_PUT_ATT( FileId, NF90_GLOBAL,TRIM(WMO_SAT_ID_GATTNAME),WMO_Satellite_ID )
    IF ( NF90_Status /= NF90_NOERR ) THEN
      msg = 'Error setting '//WMO_SAT_ID_GATTNAME//' global attribute in '//&
            TRIM(Filename)//' - '//TRIM(NF90_STRERROR( NF90_Status ))
      CALL Create_Cleanup(); RETURN
    END IF
    NF90_Status = NF90_PUT_ATT( FileId, NF90_GLOBAL,TRIM(WMO_SEN_ID_GATTNAME),WMO_Sensor_ID )
    IF ( NF90_Status /= NF90_NOERR ) THEN
      msg = 'Error setting '//WMO_SEN_ID_GATTNAME//' global attribute in '//&
            TRIM(Filename)//' - '//TRIM(NF90_STRERROR( NF90_Status ))
      CALL Create_Cleanup(); RETURN
    END IF
    NF90_Status = NF90_PUT_ATT( FileId, NF90_GLOBAL,TRIM(RT_ALGRTHM_GATTNAME),RT_Algorithm_Name )
    IF ( NF90_Status /= NF90_NOERR ) THEN
      msg = 'Error setting '//RT_ALGRTHM_GATTNAME//' global attribute in '//&
            TRIM(Filename)//' - '//TRIM(NF90_STRERROR( NF90_Status ))
      CALL Create_Cleanup(); RETURN
    END IF

    ! ...Channel variable
    NF90_Status = NF90_DEF_VAR( FileID, &
      CHANNEL_VARNAME, &
      INT_TYPE, &
      dimIDs=(/n_Channels_DimID/), &
      varID=VarID )
    IF ( NF90_Status /= NF90_NOERR ) THEN
      msg = 'Error defining '//CHANNEL_VARNAME//' variable in '//&
            TRIM(Filename)//' - '//TRIM(NF90_STRERROR( NF90_Status ))
      CALL Create_Cleanup(); RETURN
    END IF
    Put_Status(1) = NF90_PUT_ATT( FileID,VarID,UNITS_ATTNAME      ,CHANNEL_UNITS)
    Put_Status(2) = NF90_PUT_ATT( FileID,VarID,FILLVALUE_ATTNAME  ,FILL_INT     )
    IF ( ANY(Put_Status /= NF90_NOERR) ) THEN
      msg = 'Error writing '//CHANNEL_VARNAME//' variable attributes to '//TRIM(Filename)
      CALL Create_Cleanup(); RETURN
    END IF

    ! ...n_Full_Streams variable
    NF90_Status = NF90_DEF_VAR( FileID, &
      STREAM_VARNAME, &
      INT_TYPE, &
      dimIDs=(/n_Channels_DimID, n_Profiles_DimID/), &
      varID=VarID )
    IF ( NF90_Status /= NF90_NOERR ) THEN
      msg = 'Error defining '//STREAM_VARNAME//' variable in '//&
            TRIM(Filename)//' - '//TRIM(NF90_STRERROR( NF90_Status ))
      CALL Create_Cleanup(); RETURN
    END IF
    Put_Status(1) = NF90_PUT_ATT( FileID,VarID,UNITS_ATTNAME      ,STREAM_UNITS)
    Put_Status(2) = NF90_PUT_ATT( FileID,VarID,FILLVALUE_ATTNAME  ,FILL_INT    )
    IF ( ANY(Put_Status /= NF90_NOERR) ) THEN
      msg = 'Error writing '//STREAM_VARNAME//' variable attributes to '//TRIM(Filename)
      CALL Create_Cleanup(); RETURN
    END IF

    ! ...SSA_Max variable
    NF90_Status = NF90_DEF_VAR( FileID, &
      SSAMAX_VARNAME, &
      FLOAT_TYPE, &
      dimIDs=(/n_Channels_DimID, n_Profiles_DimID/), &
      varID=VarID )
    IF ( NF90_Status /= NF90_NOERR ) THEN
      msg = 'Error defining '//STREAM_VARNAME//' variable in '//&
            TRIM(Filename)//' - '//TRIM(NF90_STRERROR( NF90_Status ))
      CALL Create_Cleanup(); RETURN
    END IF
    Put_Status(1) = NF90_PUT_ATT( FileID,VarID,UNITS_ATTNAME      ,SSA_UNITS  )
    Put_Status(2) = NF90_PUT_ATT( FileID,VarID,FILLVALUE_ATTNAME  ,FILL_FLOAT )
    IF ( ANY(Put_Status /= NF90_NOERR) ) THEN
      msg = 'Error writing '//SSAMAX_VARNAME//' variable attributes to '//TRIM(Filename)
      CALL Create_Cleanup(); RETURN
    END IF

    ! ...SOD variable
    NF90_Status = NF90_DEF_VAR( FileID, &
      SOD_VARNAME, &
      FLOAT_TYPE, &
      dimIDs=(/n_Channels_DimID, n_Profiles_DimID/), &
      varID=VarID )
    IF ( NF90_Status /= NF90_NOERR ) THEN
      msg = 'Error defining '//SOD_VARNAME//' variable in '//&
            TRIM(Filename)//' - '//TRIM(NF90_STRERROR( NF90_Status ))
      CALL Create_Cleanup(); RETURN
    END IF
    Put_Status(1) = NF90_PUT_ATT( FileID,VarID,UNITS_ATTNAME      ,OD_UNITS   )
    Put_Status(2) = NF90_PUT_ATT( FileID,VarID,FILLVALUE_ATTNAME  ,FILL_FLOAT )
    IF ( ANY(Put_Status /= NF90_NOERR) ) THEN
      msg = 'Error writing '//SOD_VARNAME//' variable attributes to '//TRIM(Filename)
      CALL Create_Cleanup(); RETURN
    END IF

    ! ...Surface_Emissivity variable
    NF90_Status = NF90_DEF_VAR( FileID, &
      SEMIS_VARNAME, &
      FLOAT_TYPE, &
      dimIDs=(/n_Channels_DimID, n_Profiles_DimID/), &
      varID=VarID )
    IF ( NF90_Status /= NF90_NOERR ) THEN
      msg = 'Error defining '//SEMIS_VARNAME//' variable in '//&
            TRIM(Filename)//' - '//TRIM(NF90_STRERROR( NF90_Status ))
      CALL Create_Cleanup(); RETURN
    END IF
    Put_Status(1) = NF90_PUT_ATT( FileID,VarID,UNITS_ATTNAME      ,SEMIS_UNITS )
    Put_Status(2) = NF90_PUT_ATT( FileID,VarID,FILLVALUE_ATTNAME  ,FILL_FLOAT  )
    IF ( ANY(Put_Status /= NF90_NOERR) ) THEN
      msg = 'Error writing '//SEMIS_VARNAME//' variable attributes to '//TRIM(Filename)
      CALL Create_Cleanup(); RETURN
    END IF

    ! ...Surface_Reflectivity variable
    NF90_Status = NF90_DEF_VAR( FileID, &
      SREFL_VARNAME, &
      FLOAT_TYPE, &
      dimIDs=(/n_Channels_DimID, n_Profiles_DimID/), &
      varID=VarID )
    IF ( NF90_Status /= NF90_NOERR ) THEN
      msg = 'Error defining '//SREFL_VARNAME//' variable in '//&
            TRIM(Filename)//' - '//TRIM(NF90_STRERROR( NF90_Status ))
      CALL Create_Cleanup(); RETURN
    END IF
    Put_Status(1) = NF90_PUT_ATT( FileID,VarID,UNITS_ATTNAME      ,SREFL_UNITS )
    Put_Status(2) = NF90_PUT_ATT( FileID,VarID,FILLVALUE_ATTNAME  ,FILL_FLOAT  )
    IF ( ANY(Put_Status /= NF90_NOERR) ) THEN
      msg = 'Error writing '//SREFL_VARNAME//' variable attributes to '//TRIM(Filename)
      CALL Create_Cleanup(); RETURN
    END IF

    ! ...Up_Radiance variable
    NF90_Status = NF90_DEF_VAR( FileID, &
      UPR_VARNAME, &
      FLOAT_TYPE, &
      dimIDs=(/n_Channels_DimID, n_Profiles_DimID/), &
      varID=VarID )
    IF ( NF90_Status /= NF90_NOERR ) THEN
      msg = 'Error defining '//UPR_VARNAME//' variable in '//&
            TRIM(Filename)//' - '//TRIM(NF90_STRERROR( NF90_Status ))
      CALL Create_Cleanup(); RETURN
    END IF
    Put_Status(1) = NF90_PUT_ATT( FileID,VarID,UNITS_ATTNAME      ,RAD_UNITS )
    Put_Status(2) = NF90_PUT_ATT( FileID,VarID,FILLVALUE_ATTNAME  ,FILL_FLOAT)
    IF ( ANY(Put_Status /= NF90_NOERR) ) THEN
      msg = 'Error writing '//UPR_VARNAME//' variable attributes to '//TRIM(Filename)
      CALL Create_Cleanup(); RETURN
    END IF

    ! ...Down_Radiance variable
    NF90_Status = NF90_DEF_VAR( FileID, &
      DWNR_VARNAME, &
      FLOAT_TYPE, &
      dimIDs=(/n_Channels_DimID, n_Profiles_DimID/), &
      varID=VarID )
    IF ( NF90_Status /= NF90_NOERR ) THEN
      msg = 'Error defining '//DWNR_VARNAME//' variable in '//&
            TRIM(Filename)//' - '//TRIM(NF90_STRERROR( NF90_Status ))
      CALL Create_Cleanup(); RETURN
    END IF
    Put_Status(1) = NF90_PUT_ATT( FileID,VarID,UNITS_ATTNAME      ,RAD_UNITS )
    Put_Status(2) = NF90_PUT_ATT( FileID,VarID,FILLVALUE_ATTNAME  ,FILL_FLOAT)
    IF ( ANY(Put_Status /= NF90_NOERR) ) THEN
      msg = 'Error writing '//DWNR_VARNAME//' variable attributes to '//TRIM(Filename)
      CALL Create_Cleanup(); RETURN
    END IF

    ! ...Down_Solar_Radiance variable
    NF90_Status = NF90_DEF_VAR( FileID, &
      DWNSOLARR_VARNAME, &
      FLOAT_TYPE, &
      dimIDs=(/n_Channels_DimID, n_Profiles_DimID/), &
      varID=VarID )
    IF ( NF90_Status /= NF90_NOERR ) THEN
      msg = 'Error defining '//DWNSOLARR_VARNAME//' variable in '//&
            TRIM(Filename)//' - '//TRIM(NF90_STRERROR( NF90_Status ))
      CALL Create_Cleanup(); RETURN
    END IF
    Put_Status(1) = NF90_PUT_ATT( FileID,VarID,UNITS_ATTNAME      ,RAD_UNITS )
    Put_Status(2) = NF90_PUT_ATT( FileID,VarID,FILLVALUE_ATTNAME  ,FILL_FLOAT  )
    IF ( ANY(Put_Status /= NF90_NOERR) ) THEN
      msg = 'Error writing '//DWNSOLARR_VARNAME//' variable attributes to '//TRIM(Filename)
      CALL Create_Cleanup(); RETURN
    END IF

    ! ...Surface_Planck_Radiance variable
    NF90_Status = NF90_DEF_VAR( FileID, &
      SPR_VARNAME, &
      FLOAT_TYPE, &
      dimIDs=(/n_Channels_DimID, n_Profiles_DimID/), &
      varID=VarID )
    IF ( NF90_Status /= NF90_NOERR ) THEN
      msg = 'Error defining '//SPR_VARNAME//' variable in '//&
            TRIM(Filename)//' - '//TRIM(NF90_STRERROR( NF90_Status ))
      CALL Create_Cleanup(); RETURN
    END IF
    Put_Status(1) = NF90_PUT_ATT( FileID,VarID,UNITS_ATTNAME      ,RAD_UNITS )
    Put_Status(2) = NF90_PUT_ATT( FileID,VarID,FILLVALUE_ATTNAME  ,FILL_FLOAT  )
    IF ( ANY(Put_Status /= NF90_NOERR) ) THEN
      msg = 'Error writing '//SPR_VARNAME//' variable attributes to '//TRIM(Filename)
      CALL Create_Cleanup(); RETURN
    END IF

    ! ...Total_Cloud_Cover variable
    NF90_Status = NF90_DEF_VAR( FileID, &
      TCC_VARNAME, &
      FLOAT_TYPE, &
      dimIDs=(/n_Channels_DimID, n_Profiles_DimID/), &
      varID=VarID )
    IF ( NF90_Status /= NF90_NOERR ) THEN
      msg = 'Error defining '//TCC_VARNAME//' variable in '//&
            TRIM(Filename)//' - '//TRIM(NF90_STRERROR( NF90_Status ))
      CALL Create_Cleanup(); RETURN
    END IF
    Put_Status(1) = NF90_PUT_ATT( FileID,VarID,UNITS_ATTNAME      ,TCC_UNITS )
    Put_Status(2) = NF90_PUT_ATT( FileID,VarID,FILLVALUE_ATTNAME  ,FILL_FLOAT  )
    IF ( ANY(Put_Status /= NF90_NOERR) ) THEN
      msg = 'Error writing '//TCC_VARNAME//' variable attributes to '//TRIM(Filename)
      CALL Create_Cleanup(); RETURN
    END IF

    ! ...R_clear variable
    NF90_Status = NF90_DEF_VAR( FileID, &
      RCLEAR_VARNAME, &
      FLOAT_TYPE, &
      dimIDs=(/n_Channels_DimID, n_Profiles_DimID/), &
      varID=VarID )
    IF ( NF90_Status /= NF90_NOERR ) THEN
      msg = 'Error defining '//RCLEAR_VARNAME//' variable in '//&
            TRIM(Filename)//' - '//TRIM(NF90_STRERROR( NF90_Status ))
      CALL Create_Cleanup(); RETURN
    END IF
    Put_Status(1) = NF90_PUT_ATT( FileID,VarID,UNITS_ATTNAME      ,RCLEAR_UNITS )
    Put_Status(2) = NF90_PUT_ATT( FileID,VarID,FILLVALUE_ATTNAME  ,FILL_FLOAT   )
    IF ( ANY(Put_Status /= NF90_NOERR) ) THEN
      msg = 'Error writing '//RCLEAR_VARNAME//' variable attributes to '//TRIM(Filename)
      CALL Create_Cleanup(); RETURN
    END IF

    ! ...Tb_clear variable
    NF90_Status = NF90_DEF_VAR( FileID, &
      TBCLEAR_VARNAME, &
      FLOAT_TYPE, &
      dimIDs=(/n_Channels_DimID, n_Profiles_DimID/), &
      varID=VarID )
    IF ( NF90_Status /= NF90_NOERR ) THEN
      msg = 'Error defining '//TBCLEAR_VARNAME//' variable in '//&
            TRIM(Filename)//' - '//TRIM(NF90_STRERROR( NF90_Status ))
      CALL Create_Cleanup(); RETURN
    END IF
    Put_Status(1) = NF90_PUT_ATT( FileID,VarID,UNITS_ATTNAME      ,BT_UNITS   )
    Put_Status(2) = NF90_PUT_ATT( FileID,VarID,FILLVALUE_ATTNAME  ,FILL_FLOAT )
    IF ( ANY(Put_Status /= NF90_NOERR) ) THEN
      msg = 'Error writing '//TBCLEAR_VARNAME//' variable attributes to '//TRIM(Filename)
      CALL Create_Cleanup(); RETURN
    END IF

    ! ...Reflectance_clear variable
    NF90_Status = NF90_DEF_VAR( FileID, &
      RFCLEAR_VARNAME, &
      FLOAT_TYPE, &
      dimIDs=(/n_Channels_DimID/), &
      varID=VarID )
    IF ( NF90_Status /= NF90_NOERR ) THEN
      msg = 'Error defining '//RFCLEAR_VARNAME//' variable in '//&
            TRIM(Filename)//' - '//TRIM(NF90_STRERROR( NF90_Status ))
      CALL Create_Cleanup(); RETURN
    END IF
    Put_Status(1) = NF90_PUT_ATT( FileID,VarID,UNITS_ATTNAME      ,RF_UNITS )
    Put_Status(2) = NF90_PUT_ATT( FileID,VarID,FILLVALUE_ATTNAME  ,FILL_FLOAT )
    IF ( ANY(Put_Status /= NF90_NOERR) ) THEN
      msg = 'Error writing '//RFCLEAR_VARNAME//' variable attributes to '//TRIM(Filename)
      CALL Create_Cleanup(); RETURN
    END IF

    ! ...Radiance variable
    NF90_Status = NF90_DEF_VAR( FileID, &
      RADIANCE_VARNAME, &
      FLOAT_TYPE, &
      dimIDs=(/n_Channels_DimID, n_Profiles_DimID/), &
      varID=VarID )
    IF ( NF90_Status /= NF90_NOERR ) THEN
      msg = 'Error defining '//RADIANCE_VARNAME//' variable in '//&
            TRIM(Filename)//' - '//TRIM(NF90_STRERROR( NF90_Status ))
      CALL Create_Cleanup(); RETURN
    END IF
    Put_Status(1) = NF90_PUT_ATT( FileID,VarID,UNITS_ATTNAME      ,RAD_UNITS  )
    Put_Status(2) = NF90_PUT_ATT( FileID,VarID,FILLVALUE_ATTNAME  ,FILL_FLOAT )
    IF ( ANY(Put_Status /= NF90_NOERR) ) THEN
      msg = 'Error writing '//RADIANCE_VARNAME//' variable attributes to '//TRIM(Filename)
      CALL Create_Cleanup(); RETURN
    END IF

    ! ...Brightness_Temperature variable
    NF90_Status = NF90_DEF_VAR( FileID, &
      BT_VARNAME, &
      FLOAT_TYPE, &
      dimIDs=(/n_Channels_DimID, n_Profiles_DimID/), &
      varID=VarID )
    IF ( NF90_Status /= NF90_NOERR ) THEN
      msg = 'Error defining '//BT_VARNAME//' variable in '//&
            TRIM(Filename)//' - '//TRIM(NF90_STRERROR( NF90_Status ))
      CALL Create_Cleanup(); RETURN
    END IF
    Put_Status(1) = NF90_PUT_ATT( FileID,VarID,UNITS_ATTNAME      ,BT_UNITS  )
    Put_Status(2) = NF90_PUT_ATT( FileID,VarID,FILLVALUE_ATTNAME  ,FILL_FLOAT )
    IF ( ANY(Put_Status /= NF90_NOERR) ) THEN
      msg = 'Error writing '//BT_VARNAME//' variable attributes to '//TRIM(Filename)
      CALL Create_Cleanup(); RETURN
    END IF

    ! ...Solar_Irradiance variable
    NF90_Status = NF90_DEF_VAR( FileID, &
      SI_VARNAME, &
      FLOAT_TYPE, &
      dimIDs=(/n_Channels_DimID, n_Profiles_DimID/), &
      varID=VarID )
    IF ( NF90_Status /= NF90_NOERR ) THEN
      msg = 'Error defining '//SI_VARNAME//' variable in '//&
            TRIM(Filename)//' - '//TRIM(NF90_STRERROR( NF90_Status ))
      CALL Create_Cleanup(); RETURN
    END IF
    Put_Status(1) = NF90_PUT_ATT( FileID,VarID,UNITS_ATTNAME      ,IRAD_UNITS )
    Put_Status(2) = NF90_PUT_ATT( FileID,VarID,FILLVALUE_ATTNAME  ,FILL_FLOAT )
    IF ( ANY(Put_Status /= NF90_NOERR) ) THEN
      msg = 'Error writing '//SI_VARNAME//' variable attributes to '//TRIM(Filename)
      CALL Create_Cleanup(); RETURN
    END IF

    ! ...Reflectance variable
    NF90_Status = NF90_DEF_VAR( FileID, &
      RF_VARNAME, &
      FLOAT_TYPE, &
      dimIDs=(/n_Channels_DimID/), &
      varID=VarID )
    IF ( NF90_Status /= NF90_NOERR ) THEN
      msg = 'Error defining '//RF_VARNAME//' variable in '//&
            TRIM(Filename)//' - '//TRIM(NF90_STRERROR( NF90_Status ))
      CALL Create_Cleanup(); RETURN
    END IF
    Put_Status(1) = NF90_PUT_ATT( FileID,VarID,UNITS_ATTNAME      ,RF_UNITS )
    Put_Status(2) = NF90_PUT_ATT( FileID,VarID,FILLVALUE_ATTNAME  ,FILL_FLOAT )
    IF ( ANY(Put_Status /= NF90_NOERR) ) THEN
      msg = 'Error writing '//RF_VARNAME//' variable attributes to '//TRIM(Filename)
      CALL Create_Cleanup(); RETURN
    END IF

    ! ...Stokes variable
    NF90_Status = NF90_DEF_VAR( FileID, &
      STOKES_VARNAME, &
      FLOAT_TYPE, &
      dimIDs=(/n_Channels_DimID, n_Stokes_DimID, n_Profiles_DimID/), &
      varID=VarID )
    IF ( NF90_Status /= NF90_NOERR ) THEN
      msg = 'Error defining '//STOKES_VARNAME//' variable in '//&
            TRIM(Filename)//' - '//TRIM(NF90_STRERROR( NF90_Status ))
      CALL Create_Cleanup(); RETURN
    END IF
    Put_Status(1) = NF90_PUT_ATT( FileID,VarID,UNITS_ATTNAME      ,RAD_UNITS  )
    Put_Status(2) = NF90_PUT_ATT( FileID,VarID,FILLVALUE_ATTNAME  ,FILL_FLOAT )
    IF ( ANY(Put_Status /= NF90_NOERR) ) THEN
      msg = 'Error writing '//STOKES_VARNAME//' variable attributes to '//TRIM(Filename)
      CALL Create_Cleanup(); RETURN
    END IF

    ! ... Upwelling_Overcast_Radiance variable
    NF90_Status = NF90_DEF_VAR( FileID, &
      UPOR_PRF_VARNAME, &
      FLOAT_TYPE, &
      dimIDs=(/n_Channels_DimID, n_Layers_DimID, n_Profiles_DimID/), &
      varID=VarID )
    IF ( NF90_Status /= NF90_NOERR ) THEN
      msg = 'Error defining '//UPOR_PRF_VARNAME//' variable in '//&
            TRIM(Filename)//' - '//TRIM(NF90_STRERROR( NF90_Status ))
      CALL Create_Cleanup(); RETURN
    END IF
    Put_Status(1) = NF90_PUT_ATT( FileID,VarID,UNITS_ATTNAME      ,RAD_UNITS  )
    Put_Status(2) = NF90_PUT_ATT( FileID,VarID,FILLVALUE_ATTNAME  ,FILL_FLOAT )
    IF ( ANY(Put_Status /= NF90_NOERR) ) THEN
      msg = 'Error writing '//UPOR_PRF_VARNAME//' variable attributes to '//TRIM(Filename)
      CALL Create_Cleanup(); RETURN
    END IF

    ! ... Upwelling_Radiance variable
    NF90_Status = NF90_DEF_VAR( FileID, &
      UPR_PRF_VARNAME, &
      FLOAT_TYPE, &
      dimIDs=(/n_Channels_DimID, n_Layers_DimID, n_Profiles_DimID/), &
      varID=VarID )
    IF ( NF90_Status /= NF90_NOERR ) THEN
      msg = 'Error defining '//UPR_PRF_VARNAME//' variable in '//&
            TRIM(Filename)//' - '//TRIM(NF90_STRERROR( NF90_Status ))
      CALL Create_Cleanup(); RETURN
    END IF
    Put_Status(1) = NF90_PUT_ATT( FileID,VarID,UNITS_ATTNAME      ,RAD_UNITS  )
    Put_Status(2) = NF90_PUT_ATT( FileID,VarID,FILLVALUE_ATTNAME  ,FILL_FLOAT )
    IF ( ANY(Put_Status /= NF90_NOERR) ) THEN
      msg = 'Error writing '//UPR_PRF_VARNAME//' variable attributes to '//TRIM(Filename)
      CALL Create_Cleanup(); RETURN
    END IF

    ! ... Layer_Optical_Depth variable
    NF90_Status = NF90_DEF_VAR( FileID, &
      LOP_VARNAME, &
      FLOAT_TYPE, &
      dimIDs=(/n_Channels_DimID, n_Layers_DimID, n_Profiles_DimID/), &
      varID=VarID )
    IF ( NF90_Status /= NF90_NOERR ) THEN
      msg = 'Error defining '//LOP_VARNAME//' variable in '//&
            TRIM(Filename)//' - '//TRIM(NF90_STRERROR( NF90_Status ))
      CALL Create_Cleanup(); RETURN
    END IF
    Put_Status(1) = NF90_PUT_ATT( FileID,VarID,UNITS_ATTNAME      ,OD_UNITS   )
    Put_Status(2) = NF90_PUT_ATT( FileID,VarID,FILLVALUE_ATTNAME  ,FILL_FLOAT )
    IF ( ANY(Put_Status /= NF90_NOERR) ) THEN
      msg = 'Error writing '//LOP_VARNAME//' variable attributes to '//TRIM(Filename)
      CALL Create_Cleanup(); RETURN
    END IF

    ! ... Single_Scatter_Albedo variable
    NF90_Status = NF90_DEF_VAR( FileID, &
      SSA_VARNAME, &
      FLOAT_TYPE, &
      dimIDs=(/n_Channels_DimID, n_Layers_DimID, n_Profiles_DimID/), &
      varID=VarID )
    IF ( NF90_Status /= NF90_NOERR ) THEN
      msg = 'Error defining '//SSA_VARNAME//' variable in '//&
            TRIM(Filename)//' - '//TRIM(NF90_STRERROR( NF90_Status ))
      CALL Create_Cleanup(); RETURN
    END IF
    Put_Status(1) = NF90_PUT_ATT( FileID,VarID,UNITS_ATTNAME      ,SSA_UNITS  )
    Put_Status(2) = NF90_PUT_ATT( FileID,VarID,FILLVALUE_ATTNAME  ,FILL_FLOAT )
    IF ( ANY(Put_Status /= NF90_NOERR) ) THEN
      msg = 'Error writing '//SSA_VARNAME//' variable attributes to '//TRIM(Filename)
      CALL Create_Cleanup(); RETURN
    END IF

    ! ... Reflectivity variable
    NF90_Status = NF90_DEF_VAR( FileID, &
      ACREFL_VARNAME, &
      FLOAT_TYPE, &
      dimIDs=(/n_Channels_DimID, n_Layers_DimID, n_Profiles_DimID/), &
      varID=VarID )
    IF ( NF90_Status /= NF90_NOERR ) THEN
      msg = 'Error defining '//ACREFL_VARNAME//' variable in '//&
            TRIM(Filename)//' - '//TRIM(NF90_STRERROR( NF90_Status ))
      CALL Create_Cleanup(); RETURN
    END IF
    Put_Status(1) = NF90_PUT_ATT( FileID,VarID,UNITS_ATTNAME      ,ACRATT_UNITS)
    Put_Status(2) = NF90_PUT_ATT( FileID,VarID,FILLVALUE_ATTNAME  ,FILL_FLOAT  )
    IF ( ANY(Put_Status /= NF90_NOERR) ) THEN
      msg = 'Error writing '//ACREFL_VARNAME//' variable attributes to '//TRIM(Filename)
      CALL Create_Cleanup(); RETURN
    END IF

    ! ... Reflectivity_Attenuated variable
    NF90_Status = NF90_DEF_VAR( FileID, &
      ACRATT_VARNAME, &
      FLOAT_TYPE, &
      dimIDs=(/n_Channels_DimID, n_Layers_DimID, n_Profiles_DimID/), &
      varID=VarID )
    IF ( NF90_Status /= NF90_NOERR ) THEN
      msg = 'Error defining '//ACRATT_VARNAME//' variable in '//&
            TRIM(Filename)//' - '//TRIM(NF90_STRERROR( NF90_Status ))
      CALL Create_Cleanup(); RETURN
    END IF
    Put_Status(1) = NF90_PUT_ATT( FileID,VarID,UNITS_ATTNAME      ,ACRATT_UNITS)
    Put_Status(2) = NF90_PUT_ATT( FileID,VarID,FILLVALUE_ATTNAME  ,FILL_FLOAT  )
    IF ( ANY(Put_Status /= NF90_NOERR) ) THEN
      msg = 'Error writing '//ACRATT_VARNAME//' variable attributes to '//TRIM(Filename)
      CALL Create_Cleanup(); RETURN
    END IF

    ! Take netCDF file out of define mode
    NF90_Status = NF90_ENDDEF( FileId )
    IF ( NF90_Status /= NF90_NOERR ) THEN
      msg = 'Error taking file '//TRIM(Filename)// &
            ' out of define mode - '//TRIM(NF90_STRERROR( NF90_Status ))
      CALL Create_Cleanup(); RETURN
    END IF

  CONTAINS

    SUBROUTINE Create_CleanUp()
      IF ( Close_File ) THEN
        NF90_Status = NF90_CLOSE( FileID )
        IF ( NF90_Status /= NF90_NOERR ) &
          msg = TRIM(msg)//'; Error closing input file during error cleanup - '//&
                TRIM(NF90_STRERROR( NF90_Status ))
      END IF
      err_stat = FAILURE
      CALL Display_Message( ROUTINE_NAME,msg,err_stat )
    END SUBROUTINE Create_CleanUp

  END FUNCTION CreateFile_netCDF

END MODULE CRTM_RTSolution_Define<|MERGE_RESOLUTION|>--- conflicted
+++ resolved
@@ -231,24 +231,17 @@
     REAL(fp) :: Tb_clear                = ZERO  ! Only used for fractional clear/cloudy calculation
     REAL(fp) :: Reflectance_clear       = ZERO  ! Only used for fractional clear/cloudy calculation
     REAL(fp), ALLOCATABLE :: Upwelling_Overcast_Radiance(:)   ! K
-    REAL(fp), ALLOCATABLE :: Upwelling_Radiance(:)   ! K
-    REAL(fp), ALLOCATABLE :: Layer_Optical_Depth(:)  ! K
-    REAL(fp), ALLOCATABLE :: Single_Scatter_Albedo(:)  ! K
+    REAL(fp), ALLOCATABLE :: Upwelling_Radiance(:)            ! K
+    REAL(fp), ALLOCATABLE :: Layer_Optical_Depth(:)           ! K
+    REAL(fp), ALLOCATABLE :: Single_Scatter_Albedo(:)         ! K
     ! Radiative transfer results for a single channel
     REAL(fp) :: Radiance               = ZERO
     REAL(fp) :: Brightness_Temperature = ZERO
-<<<<<<< HEAD
+    REAL(fp) :: Stokes(4)
+    REAL(fp) :: Solar_Irradiance       = ZERO
     REAL(fp) :: Reflectance            = ZERO
-    REAL(fp), ALLOCATABLE :: Reflectivity(:)
-    REAL(fp), ALLOCATABLE :: Reflectivity_Attenuated(:)
-    REAL(fp) :: Stokes(4) 
-    REAL(fp) :: Solar_Irradiance        = ZERO
-=======
     REAL(fp), ALLOCATABLE :: Reflectivity(:)             ! K
     REAL(fp), ALLOCATABLE :: Reflectivity_Attenuated(:)  ! K
-    REAL(fp) :: Stokes(4)
-    REAL(fp) :: Solar_Irradiance       = ZERO
->>>>>>> 788756fb
   END TYPE CRTM_RTSolution_type
   !:tdoc-:
 
@@ -2448,31 +2441,6 @@
     INTEGER :: WMO_Satellite_ID, WMO_Sensor_ID
     INTEGER :: n_Profiles, n_Channels, n_Layers, n_Stokes
     INTEGER, ALLOCATABLE :: Sensor_Channel(:)
-<<<<<<< HEAD
-    INTEGER, ALLOCATABLE :: n_Full_Streams(:)
-    REAL(fp), ALLOCATABLE :: SSA_Max(:)
-    REAL(fp), ALLOCATABLE :: SOD(:)
-    REAL(fp), ALLOCATABLE :: Surface_Emissivity(:)
-    REAL(fp), ALLOCATABLE :: Surface_Reflectivity(:)
-    REAL(fp), ALLOCATABLE :: Up_Radiance(:)
-    REAL(fp), ALLOCATABLE :: Down_Radiance(:)
-    REAL(fp), ALLOCATABLE :: Down_Solar_Radiance(:)
-    REAL(fp), ALLOCATABLE :: Surface_Planck_Radiance(:)
-    REAL(fp), ALLOCATABLE :: Total_Cloud_Cover(:)
-    REAL(fp), ALLOCATABLE :: R_clear(:)
-    REAL(fp), ALLOCATABLE :: Tb_clear(:)
-    REAL(fp), ALLOCATABLE :: Reflectance_clear(:)
-    REAL(fp), ALLOCATABLE :: Radiance(:)
-    REAL(fp), ALLOCATABLE :: Brightness_Temperature(:)
-    REAL(fp), ALLOCATABLE :: Solar_Irradiance(:)
-    REAL(fp), ALLOCATABLE :: Reflectance(:)
-    REAL(fp), ALLOCATABLE :: Stokes(:,:)
-    REAL(fp), ALLOCATABLE :: Upwelling_Overcast_Radiance(:,:)
-    REAL(fp), ALLOCATABLE :: Upwelling_Radiance(:,:)
-    REAL(fp), ALLOCATABLE :: Layer_Optical_Depth(:,:)
-    REAL(fp), ALLOCATABLE :: Single_Scatter_Albedo(:,:)
-
-=======
     INTEGER, ALLOCATABLE :: n_Full_Streams(:,:)
     REAL(fp), ALLOCATABLE :: SSA_Max(:,:)
     REAL(fp), ALLOCATABLE :: SOD(:,:)
@@ -2485,9 +2453,11 @@
     REAL(fp), ALLOCATABLE :: Total_Cloud_Cover(:,:)
     REAL(fp), ALLOCATABLE :: R_clear(:,:)
     REAL(fp), ALLOCATABLE :: Tb_clear(:,:)
+    REAL(fp), ALLOCATABLE :: Reflectance_clear(:,:)
     REAL(fp), ALLOCATABLE :: Radiance(:,:)
     REAL(fp), ALLOCATABLE :: Brightness_Temperature(:,:)
     REAL(fp), ALLOCATABLE :: Solar_Irradiance(:,:)
+    REAL(fp), ALLOCATABLE :: Reflectance(:,:)
     REAL(fp), ALLOCATABLE :: Stokes(:,:,:)
     REAL(fp), ALLOCATABLE :: Upwelling_Overcast_Radiance(:,:,:)
     REAL(fp), ALLOCATABLE :: Upwelling_Radiance(:,:,:)
@@ -2495,53 +2465,11 @@
     REAL(fp), ALLOCATABLE :: Single_Scatter_Albedo(:,:,:)
     REAL(fp), ALLOCATABLE :: Reflectivity(:,:,:)
     REAL(fp), ALLOCATABLE :: Reflectivity_Attenuated(:,:,:)
->>>>>>> 788756fb
 
     ! Set up
     err_stat = SUCCESS
 
     ! Check number of sensor and profiles
-<<<<<<< HEAD
-    n_Channels        = SIZE(RTSolution,DIM=1)
-    n_output_profiles = SIZE(RTSolution,DIM=2)
-
-    ! Sensor ID
-    SENSOR_ID = RTSolution(1,1)%Sensor_ID
-
-    ! Write to files
-    Profile_Loop: DO m = 1, n_output_profiles
-
-      ! Sensor_ID, n_Layers and n_Stokes are the same for all channels
-      n_Layers = RTSolution(1,m)%n_Layers
-      n_Stokes = RTSolution(1,m)%n_Stokes + 1
-
-
-      ! Allocate outputs
-      ALLOCATE( Sensor_Channel( n_Channels ), &
-                n_Full_Streams( n_Channels ), &
-                SSA_Max( n_Channels ), &
-                SOD( n_Channels ), &
-                Surface_Emissivity( n_Channels ), &
-                Surface_Reflectivity( n_Channels ), &
-                Up_Radiance( n_Channels ), &
-                Down_Radiance( n_Channels ), &
-                Down_Solar_Radiance( n_Channels ), &
-                Surface_Planck_Radiance( n_Channels ), &
-                Total_Cloud_Cover( n_Channels ), &
-                R_clear( n_Channels ), &
-                Tb_clear( n_Channels ), &
-                Reflectance_clear( n_Channels ), &
-                Radiance( n_Channels ), &
-                Brightness_Temperature( n_Channels ), &
-                Solar_Irradiance( n_Channels ), &
-                Reflectance( n_Channels ), &
-                Stokes( n_Channels, n_Stokes ), &
-                Upwelling_Overcast_Radiance( n_Channels, n_Layers ), &
-                Upwelling_Radiance( n_Channels, n_Layers ), &
-                Layer_Optical_Depth( n_Channels, n_Layers ), &
-                Single_Scatter_Albedo( n_Channels, n_Layers ), &
-                STAT = alloc_stat )
-=======
     n_Channels = SIZE(RTSolution,DIM=1)
     n_Profiles = SIZE(RTSolution,DIM=2)
 
@@ -2569,9 +2497,11 @@
               Total_Cloud_Cover( n_Channels, n_Profiles ), &
               R_clear( n_Channels, n_Profiles ), &
               Tb_clear( n_Channels, n_Profiles ), &
+              Reflectance_clear( n_Channels, n_Profiles ), &
               Radiance( n_Channels, n_Profiles ), &
               Brightness_Temperature( n_Channels, n_Profiles ), &
               Solar_Irradiance( n_Channels, n_Profiles ), &
+              Reflectance( n_Channels, n_Profiles ), &
               Stokes( n_Channels, n_Stokes, n_Profiles ), &
               Upwelling_Overcast_Radiance( n_Channels, n_Layers, n_Profiles ), &
               Upwelling_Radiance( n_Channels, n_Layers, n_Profiles ), &
@@ -2580,7 +2510,6 @@
               Reflectivity( n_Channels, n_Layers, n_Profiles ), &
               Reflectivity_Attenuated( n_Channels, n_Layers, n_Profiles ), &
               STAT = alloc_stat )
->>>>>>> 788756fb
       IF ( alloc_stat /= 0 ) THEN
         msg = 'Error allocating RTSolution output arrays'
         CALL Display_Message( ROUTINE_NAME, msg, FAILURE )
@@ -2589,37 +2518,6 @@
 
 
       ! arrange RT output
-<<<<<<< HEAD
-      Channel_Loop: DO l = 1, n_Channels
-        Sensor_Channel(l)          = RTSolution(l,m)%Sensor_Channel
-        n_Full_Streams(l)          = RTSolution(l,m)%n_Full_Streams
-        SSA_Max(l)                 = RTSolution(l,m)%SSA_Max
-        SOD(l)                     = RTSolution(l,m)%SOD
-        Surface_Emissivity(l)      = RTSolution(l,m)%Surface_Emissivity
-        Surface_Reflectivity(l)    = RTSolution(l,m)%Surface_Reflectivity
-        Up_Radiance(l)             = RTSolution(l,m)%Up_Radiance
-        Down_Radiance(l)           = RTSolution(l,m)%Down_Radiance
-        Down_Solar_Radiance(l)     = RTSolution(l,m)%Down_Solar_Radiance
-        Surface_Planck_Radiance(l) = RTSolution(l,m)%Surface_Planck_Radiance
-        Total_Cloud_Cover(l)       = RTSolution(l,m)%Total_Cloud_Cover
-        R_clear(l)                 = RTSolution(l,m)%R_clear
-        Tb_clear(l)                = RTSolution(l,m)%Tb_clear
-        Reflectance_clear(l)       = RTSolution(l,m)%Reflectance_clear
-        Radiance(l)                = RTSolution(l,m)%Radiance
-        Brightness_Temperature(l)  = RTSolution(l,m)%Brightness_Temperature
-        Solar_Irradiance(l)        = RTSolution(l,m)%Solar_Irradiance
-        Reflectance(l)             = RTSolution(l,m)%Reflectance
-        DO c = 1, n_Stokes
-          Stokes(l,c) = RTSolution(l,m)%Stokes(c)
-        END DO
-        DO c = 1, n_Layers
-          Upwelling_Overcast_Radiance(l,c) = RTSolution(l,m)%Upwelling_Overcast_Radiance(c)
-          Upwelling_Radiance(l,c)          = RTSolution(l,m)%Upwelling_Radiance(c)
-          Layer_Optical_Depth(l,c)         = RTSolution(l,m)%Layer_Optical_Depth(c)
-          Single_Scatter_Albedo(l,c)       = RTSolution(l,m)%Single_Scatter_Albedo(c)
-        END DO
-      END DO Channel_Loop
-=======
       Profile_Loop: DO m = 1, n_Profiles
         Channel_Loop: DO l = 1, n_Channels
           Sensor_Channel(l)            = RTSolution(l,m)%Sensor_Channel
@@ -2635,9 +2533,11 @@
           Total_Cloud_Cover(l,m)       = RTSolution(l,m)%Total_Cloud_Cover
           R_clear(l,m)                 = RTSolution(l,m)%R_clear
           Tb_clear(l,m)                = RTSolution(l,m)%Tb_clear
+          Reflectance_clear(l,m)       = RTSolution(l,m)%Reflectance_clear
           Radiance(l,m)                = RTSolution(l,m)%Radiance
           Brightness_Temperature(l,m)  = RTSolution(l,m)%Brightness_Temperature
           Solar_Irradiance(l,m)        = RTSolution(l,m)%Solar_Irradiance
+          Reflectance(l,m)             = RTSolution(l,m)%Reflectance
           DO s = 1, n_Stokes
             Stokes(l,s,m) = RTSolution(l,m)%Stokes(s)
           END DO
@@ -2652,7 +2552,6 @@
         END DO Channel_Loop
       END DO Profile_Loop
 
->>>>>>> 788756fb
 
       ! Write to output file
       ! ...Create output netCDF file
@@ -2846,7 +2745,7 @@
              ' - '//TRIM(NF90_STRERROR( NF90_Status ))
        CALL Write_Cleanup(); RETURN
      END IF
-     ! ....Vis or UV reflectance_clear variable
+     ! ....Reflectance_clear variable (Vis or UV)
      NF90_Status = NF90_INQ_VARID( FileId,RFCLEAR_VARNAME,VarId )
      IF ( NF90_Status /= NF90_NOERR ) THEN
        msg = 'Error inquiring '//TRIM(Filename)//' for '//RFCLEAR_VARNAME//&
@@ -2898,7 +2797,7 @@
              ' - '//TRIM(NF90_STRERROR( NF90_Status ))
        CALL Write_Cleanup(); RETURN
      END IF
-     ! ....Vis or UV reflectance variable
+     ! ....Reflectance variable (Vis or UV)
      NF90_Status = NF90_INQ_VARID( FileId,RF_VARNAME,VarId )
      IF ( NF90_Status /= NF90_NOERR ) THEN
        msg = 'Error inquiring '//TRIM(Filename)//' for '//RF_VARNAME//&
@@ -4157,7 +4056,7 @@
     NF90_Status = NF90_DEF_VAR( FileID, &
       RFCLEAR_VARNAME, &
       FLOAT_TYPE, &
-      dimIDs=(/n_Channels_DimID/), &
+      dimIDs=(/n_Channels_DimID, n_Profiles_DimID/), &
       varID=VarID )
     IF ( NF90_Status /= NF90_NOERR ) THEN
       msg = 'Error defining '//RFCLEAR_VARNAME//' variable in '//&
@@ -4229,7 +4128,7 @@
     NF90_Status = NF90_DEF_VAR( FileID, &
       RF_VARNAME, &
       FLOAT_TYPE, &
-      dimIDs=(/n_Channels_DimID/), &
+      dimIDs=(/n_Channels_DimID, n_Profiles_DimID/), &
       varID=VarID )
     IF ( NF90_Status /= NF90_NOERR ) THEN
       msg = 'Error defining '//RF_VARNAME//' variable in '//&
