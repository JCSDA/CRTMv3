!
! CRTM_LifeCycle
!
! Module containing CRTM life cycle functions to initialize and destroy
! the CRTM space.
!
! Written by:     Paul van Delst, 21-May-2004
!                 paul.vandelst@noaa.gov
!
!
! Record of Revisions:
! ====================
!
!
! Date:           Name:                    Description:
! =====           =====                    ============
!
! 2020-08-01      Cheng Dang               Add optional arguments for
!                                          aerosol/cloud scheme/file/format.
!
! 2021-07-26      Patrick Stegmann         Add optional format input for
!                                          TauCoeff files.
!
! 2022-03-09      Cheng Dang               Add optional format input for
!                                          EmisCoeff files.
!
! 2022-05-27     Cheng Dang                Add optional input file for
!                                          Snow Emissivity files.

MODULE CRTM_LifeCycle


  ! -----------------
  ! Environment setup
  ! -----------------
  ! Module usage
  USE Message_Handler
  USE CRTM_ChannelInfo_Define, ONLY: CRTM_ChannelInfo_type, &
                                     CRTM_ChannelInfo_Associated, &
                                     CRTM_ChannelInfo_Destroy, &
                                     CRTM_ChannelInfo_Create
  ! ...Spectral coefficients
  USE CRTM_SpcCoeff          , ONLY: SC, &
                                     CRTM_SpcCoeff_Load   , &
                                     CRTM_SpcCoeff_Destroy, &
                                     SpcCoeff_IsMicrowaveSensor  , &
                                     SpcCoeff_IsInfraredSensor   , &
                                     SpcCoeff_IsVisibleSensor    , &
                                     SpcCoeff_IsUltravioletSensor
  ! ...Transmittance model coefficients
  USE CRTM_TauCoeff
  ! ...Aerosol optical properties
  USE CRTM_AerosolCoeff      , ONLY: CRTM_AerosolCoeff_Load, &
                                     CRTM_AerosolCoeff_Destroy
  ! ...Cloud optical properties
  USE CRTM_CloudCoeff        , ONLY: CRTM_CloudCoeff_Load, &
                                     CRTM_CloudCoeff_Destroy
  ! ...Infrared surface emissivities
  USE CRTM_IRwaterCoeff      , ONLY: CRTM_IRwaterCoeff_Load, &
                                     CRTM_IRwaterCoeff_Destroy
  USE CRTM_IRlandCoeff       , ONLY: CRTM_IRlandCoeff_Load, &
                                     CRTM_IRlandCoeff_Destroy
  USE CRTM_IRsnowCoeff       , ONLY: CRTM_IRsnowCoeff_Load, &
                                     CRTM_IRsnowCoeff_Destroy
  USE CRTM_IRiceCoeff        , ONLY: CRTM_IRiceCoeff_Load, &
                                     CRTM_IRiceCoeff_Destroy
  ! ...Visible surface emissivities
  USE CRTM_VISwaterCoeff     , ONLY: CRTM_VISwaterCoeff_Load, &
                                     CRTM_VISwaterCoeff_Destroy
  USE CRTM_VISlandCoeff      , ONLY: CRTM_VISlandCoeff_Load, &
                                     CRTM_VISlandCoeff_Destroy
  USE CRTM_VISsnowCoeff      , ONLY: CRTM_VISsnowCoeff_Load, &
                                     CRTM_VISsnowCoeff_Destroy
  USE CRTM_VISiceCoeff       , ONLY: CRTM_VISiceCoeff_Load, &
                                     CRTM_VISiceCoeff_Destroy
  ! ...Microwave surface emissivities
  USE CRTM_MWwaterCoeff      , ONLY: CRTM_MWwaterCoeff_Load, &
                                     CRTM_MWwaterCoeff_Destroy
  ! Disable all implicit typing
  IMPLICIT NONE


  ! ------------
  ! Visibilities
  ! ------------
  ! Everything private by default
  PRIVATE
  ! Public procedures
  PUBLIC :: CRTM_Init
  PUBLIC :: CRTM_Destroy
  PUBLIC :: CRTM_IsInitialized

  ! -----------------
  ! Module parameters
  ! -----------------
  ! String lengths
  INTEGER, PARAMETER :: ML = 256   ! Error message length
  INTEGER, PARAMETER :: SL = 5000  ! Maximum length for path+filenames


CONTAINS


!------------------------------------------------------------------------------
!:sdoc+:
!
! NAME:
!       CRTM_Init
!
! PURPOSE:
!       Function to initialise the CRTM.
!
! CALLING SEQUENCE:
!       Error_Status = CRTM_Init( Sensor_ID  , &
!                                 ChannelInfo, &
!                                 Aerosol_Model       = Aerosol_Model       , &
!                                 AerosolCoeff_Format = AerosolCoeff_Format , &
!                                 AerosolCoeff_File   = AerosolCoeff_File   , &
!                                 Cloud_Model         = Cloud_Model         , &
!                                 CloudCoeff_Format   = CloudCoeff_Format   , &
!                                 CloudCoeff_File     = CloudCoeff_File     , &
!                                 SpcCoeff_Format     = SpcCoeff_Format     , &
!                                 TauCoeff_Format     = TauCoeff_Format     , &
!                                 Load_CloudCoeff     = Load_CloudCoeff     , &
!                                 Load_AerosolCoeff   = Load_AerosolCoeff   , &
!                                 IRwaterCoeff_File   = IRwaterCoeff_File   , &
!                                 IRlandCoeff_File    = IRlandCoeff_File    , &
!                                 IRsnowCoeff_File    = IRsnowCoeff_File    , &
!                                 IRiceCoeff_File     = IRiceCoeff_File     , &
!                                 VISwaterCoeff_File  = VISwaterCoeff_File  , &
!                                 VISlandCoeff_File   = VISlandCoeff_File   , &
!                                 VISsnowCoeff_File   = VISsnowCoeff_File   , &
!                                 VISiceCoeff_File    = VISiceCoeff_File    , &
!                                 MWwaterCoeff_File   = MWwaterCoeff_File   , &
!                                 IRwaterCoeff_Format = IRwaterCoeff_Format , &
!                                 IRlandCoeff_Format  = IRlandCoeff_Format  , &
!                                 IRiceCoeff_Format   = IRiceCoeff_Format   , &
!                                 VISwaterCoeff_Format= VISwaterCoeff_Format, &
!                                 VISlandCoeff_Format = VISlandCoeff_Format , &
!                                 VISsnowCoeff_Format = VISsnowCoeff_Format , &
!                                 VISiceCoeff_Format  = VISiceCoeff_Format  , &
!                                 File_Path           = File_Path           , &
!                                 NC_File_Path        = NC_File_Path        , &
!                                 Quiet               = Quiet               , &
!                                 Process_ID          = Process_ID          , &
!                                 Output_Process_ID   = Output_Process_ID   )
!
! INPUTS:
!       Sensor_ID:          List of the sensor IDs (e.g. hirs3_n17, amsua_n18,
!                           ssmis_f16, etc) with which the CRTM is to be
!                           initialised. These sensor ids are used to construct
!                           the sensor specific SpcCoeff and TauCoeff filenames
!                           containing the necessary coefficient data, i.e.
!                             <Sensor_ID>.SpcCoeff.bin
!                           and
!                             <Sensor_ID>.TauCoeff.bin
!                           for each sensor Id in the list.
!                           UNITS:      N/A
!                           TYPE:       CHARACTER(*)
!                           DIMENSION:  Rank-1 (n_Sensors)
!                           ATTRIBUTES: INTENT(IN), OPTIONAL
!
! OUTPUTS:
!       ChannelInfo:        ChannelInfo structure array populated based on
!                           the contents of the coefficient files and the
!                           user inputs.
!                           UNITS:      N/A
!                           TYPE:       CRTM_ChannelInfo_type
!                           DIMENSION:  Same as input Sensor_Id argument
!                           ATTRIBUTES: INTENT(OUT)
!
! OPTIONAL INPUTS:
!       Aerosol_Model:     Name of the aerosol scheme for scattering calculation
!                          Available aerosol scheme:
!                          - CRTM  [DEFAULT]
!                          - CMAQ
!                          - GOCART-GEOS5
!                          - NAAPS
!                          UNITS:      N/A
!                          TYPE:       CHARACTER(*)
!                          DIMENSION:  Scalar
!                          ATTRIBUTES: INTENT(IN), OPTIONAL
!
!       AerosolCoeff_Format:    Format of the aerosol optical properties data
!                               Available options:
!                               - Binary  [DEFAULT]
!                               - netCDF
!                               UNITS:      N/A
!                               TYPE:       CHARACTER(*)
!                               DIMENSION:  Scalar
!                               ATTRIBUTES: INTENT(IN), OPTIONAL
!
!       AerosolCoeff_File:  Name of the data file containing the aerosol optical
!                           properties data for scattering calculations.
!                           Available datafiles:
!                           CRTM:
!                           - AerosolCoeff.bin      [DEFAULT, Binary]
!                           - AerosolCoeff.nc/nc4   [netCDF-Classic/4]
!                           CMAQ:
!                           - AerosolCoeff.CMAQ.bin      [Binary]
!                           - AerosolCoeff.CMAQ.nc/nc4   [netCDF-Classic/4]
!                           GOCART-GEOS5:
!                           - AerosolCoeff.GOCART-GEOS5.bin      [Binary]
!                           - AerosolCoeff.GOCART-GEOS5.nc/nc4   [netCDF-Classic/4]
!                           NAAPS:
!                           - AerosolCoeff.NAAPS.bin      [Binary]
!                           - AerosolCoeff.NAAPS.nc/nc4   [netCDF-Classic/4]
!                           UNITS:      N/A
!                           TYPE:       CHARACTER(*)
!                           DIMENSION:  Scalar
!                           ATTRIBUTES: INTENT(IN), OPTIONAL
!
!       Cloud_Model:       Name of the cloud scheme for scattering calculation
!                          Available cloud scheme:
!                          - CRTM  [DEFAULT]
!                          UNITS:      N/A
!                          TYPE:       CHARACTER(*)
!                          DIMENSION:  Scalar
!                          ATTRIBUTES: INTENT(IN), OPTIONAL
!
!       CloudCoeff_Format:     Format of the cloud optical properties data
!                              Available options
!                              - Binary  [DEFAULT]
!                              - netCDF
!                              UNITS:      N/A
!                              TYPE:       CHARACTER(*)
!                              DIMENSION:  Scalar
!                              ATTRIBUTES: INTENT(IN), OPTIONAL
!
!       CloudCoeff_File:    Name of the data file containing the cloud optical
!                           properties data for scattering calculations.
!                           Available datafiles:
!                           - CloudCoeff.bin  [DEFAULT, Binary]
!                           - CloudCoeff.nc     [netCDF-Classic/4]
!                           UNITS:      N/A
!                           TYPE:       CHARACTER(*)
!                           DIMENSION:  Scalar
!                           ATTRIBUTES: INTENT(IN), OPTIONAL
!
!       SpcCoeff_Format:     Format of the CRTM spectral coefficients
!                              Available options
!                              - Binary  [DEFAULT]
!                              - netCDF
!                              UNITS:      N/A
!                              TYPE:       CHARACTER(*)
!                              DIMENSION:  Scalar
!                              ATTRIBUTES: INTENT(IN), OPTIONAL
!
!       TauCoeff_Format:     Format of the CRTM transmittance coefficients
!                              Available options
!                              - Binary  [DEFAULT]
!                              - netCDF
!                              UNITS:      N/A
!                              TYPE:       CHARACTER(*)
!                              DIMENSION:  Scalar
!                              ATTRIBUTES: INTENT(IN), OPTIONAL
!
!       Load_CloudCoeff:    Set this logical argument for not loading the CloudCoeff data
!                           to save memory space under the clear conditions
!                           If == .FALSE., the CloudCoeff data will not be loaded;
!                              == .TRUE.,  the CloudCoeff data will be loaded.
!                           If not specified, default is .TRUE. (will be loaded)
!                           UNITS:      N/A
!                           TYPE:       LOGICAL
!                           DIMENSION:  Scalar
!                           ATTRIBUTES: INTENT(IN), OPTIONAL
!
!       Load_AerosolCoeff:  Set this logical argument for not loading the AerosolCoeff data
!                           to save memory space under the clear conditions
!                           If == .FALSE., the AerosolCoeff data will not be loaded;
!                              == .TRUE.,  the AerosolCoeff data will be loaded.
!                           If not specified, default is .TRUE. (will be loaded)
!                           UNITS:      N/A
!                           TYPE:       LOGICAL
!                           DIMENSION:  Scalar
!                           ATTRIBUTES: INTENT(IN), OPTIONAL
!
!       MWwaterCoeff_File:  Name of the data file containing the coefficient
!                           data for the microwave water emissivity model.
!                           Available datafiles:
!                           - FASTEM6.MWwater.EmisCoeff.bin  [DEFAULT]
!                           - FASTEM5.MWwater.EmisCoeff.bin
!                           - FASTEM4.MWwater.EmisCoeff.bin
!                           UNITS:      N/A
!                           TYPE:       CHARACTER(*)
!                           DIMENSION:  Scalar
!                           ATTRIBUTES: INTENT(IN), OPTIONAL
!
!       IRwaterCoeff_File:  Name of the data file containing the coefficient
!                           data for the infrared water emissivity model.
!                           Available datafiles:
!                           - Nalli.IRwater.EmisCoeff.bin  [DEFAULT]
!                           - WuSmith.IRwater.EmisCoeff.bin
!                           If not specified the Nalli datafile is read.
!                           UNITS:      N/A
!                           TYPE:       CHARACTER(*)
!                           DIMENSION:  Scalar
!                           ATTRIBUTES: INTENT(IN), OPTIONAL
!
!       IRlandCoeff_File:   Name of the data file containing the coefficient
!                           data for the infrared land emissivity model.
!                           Available datafiles:
!                           - NPOESS.IRland.EmisCoeff.bin  [DEFAULT]
!                           - IGBP.IRland.EmisCoeff.bin
!                           - USGS.IRland.EmisCoeff.bin
!                           UNITS:      N/A
!                           TYPE:       CHARACTER(*)
!                           DIMENSION:  Scalar
!                           ATTRIBUTES: INTENT(IN), OPTIONAL
!
!       IRsnowCoeff_File:   Name of the data file containing the coefficient
!                           data for the infrared snow emissivity model.
!                           Available datafiles:
!                           - NPOESS.IRsnow.EmisCoeff.bin  [DEFAULT]
!                           - IGBP.IRsnow.EmisCoeff.bin
!                           - USGS.IRsnow.EmisCoeff.bin
!                           - Nalli.IRsnow.EmisCoeff.bin
!                           UNITS:      N/A
!                           TYPE:       CHARACTER(*)
!                           DIMENSION:  Scalar
!                           ATTRIBUTES: INTENT(IN), OPTIONAL
!
!       IRiceCoeff_File:    Name of the data file containing the coefficient
!                           data for the infrared ice emissivity model.
!                           Available datafiles:
!                           - NPOESS.IRice.EmisCoeff.bin  [DEFAULT]
!                           - IGBP.IRice.EmisCoeff.bin
!                           - USGS.IRice.EmisCoeff.bin
!                           UNITS:      N/A
!                           TYPE:       CHARACTER(*)
!                           DIMENSION:  Scalar
!                           ATTRIBUTES: INTENT(IN), OPTIONAL
!
!       VISwaterCoeff_File: Name of the data file containing the coefficient
!                           data for the visible water emissivity model.
!                           Available datafiles:
!                           - NPOESS.VISwater.EmisCoeff.bin  [DEFAULT]
!                           - IGBP.VISwater.EmisCoeff.bin
!                           - USGS.VISwater.EmisCoeff.bin
!                           UNITS:      N/A
!                           TYPE:       CHARACTER(*)
!                           DIMENSION:  Scalar
!                           ATTRIBUTES: INTENT(IN), OPTIONAL
!
!       VISlandCoeff_File:  Name of the data file containing the coefficient
!                           data for the visible land emissivity model.
!                           Available datafiles:
!                           - NPOESS.VISland.EmisCoeff.bin  [DEFAULT]
!                           - IGBP.VISland.EmisCoeff.bin
!                           - USGS.VISland.EmisCoeff.bin
!                           UNITS:      N/A
!                           TYPE:       CHARACTER(*)
!                           DIMENSION:  Scalar
!                           ATTRIBUTES: INTENT(IN), OPTIONAL
!
!       VISsnowCoeff_File:  Name of the data file containing the coefficient
!                           data for the visible snow emissivity model.
!                           Available datafiles:
!                           - NPOESS.VISsnow.EmisCoeff.bin  [DEFAULT]
!                           - IGBP.VISsnow.EmisCoeff.bin
!                           - USGS.VISsnow.EmisCoeff.bin
!                           UNITS:      N/A
!                           TYPE:       CHARACTER(*)
!                           DIMENSION:  Scalar
!                           ATTRIBUTES: INTENT(IN), OPTIONAL
!
!       VISiceCoeff_File:   Name of the data file containing the coefficient
!                           data for the visible ice emissivity model.
!                           Available datafiles:
!                           - NPOESS.VISice.EmisCoeff.bin  [DEFAULT]
!                           - IGBP.VISice.EmisCoeff.bin
!                           - USGS.VISice.EmisCoeff.bin
!                           UNITS:      N/A
!                           TYPE:       CHARACTER(*)
!                           DIMENSION:  Scalar
!                           ATTRIBUTES: INTENT(IN), OPTIONAL
!
!     IRwaterCoeff_Format:   Format of the CRTM IRwater coefficients
!                              Available options
!                              - Binary  [DEFAULT]
!                              - netCDF
!                              UNITS:      N/A
!                              TYPE:       CHARACTER(*)
!                              DIMENSION:  Scalar
!                              ATTRIBUTES: INTENT(IN), OPTIONAL
!
!      IRlandCoeff_Format:   Format of the CRTM IRland coefficients
!                              Available options
!                              - Binary  [DEFAULT]
!                              - netCDF
!                              UNITS:      N/A
!                              TYPE:       CHARACTER(*)
!                              DIMENSION:  Scalar
!                              ATTRIBUTES: INTENT(IN), OPTIONAL
!
!      IRsnowCoeff_Format:   Format of the CRTM IRsnow coefficients
!                              Available options
!                              - Binary  [DEFAULT]
!                              - netCDF
!                              UNITS:      N/A
!                              TYPE:       CHARACTER(*)
!                              DIMENSION:  Scalar
!                              ATTRIBUTES: INTENT(IN), OPTIONAL
!
!       IRiceCoeff_Format:   Format of the CRTM IRice coefficients
!                              Available options
!                              - Binary  [DEFAULT]
!                              - netCDF
!                              UNITS:      N/A
!                              TYPE:       CHARACTER(*)
!                              DIMENSION:  Scalar
!                              ATTRIBUTES: INTENT(IN), OPTIONAL
!
!    VISwaterCoeff_Format:   Format of the CRTM VISwater coefficients
!                              Available options
!                              - Binary  [DEFAULT]
!                              - netCDF
!                              UNITS:      N/A
!                              TYPE:       CHARACTER(*)
!                              DIMENSION:  Scalar
!                              ATTRIBUTES: INTENT(IN), OPTIONAL
!
!     VISlandCoeff_Format:   Format of the CRTM VISland coefficients
!                              Available options
!                              - Binary  [DEFAULT]
!                              - netCDF
!                              UNITS:      N/A
!                              TYPE:       CHARACTER(*)
!                              DIMENSION:  Scalar
!                              ATTRIBUTES: INTENT(IN), OPTIONAL
!
!     VISsnowCoeff_Format:   Format of the CRTM VISsnow coefficients
!                              Available options
!                              - Binary  [DEFAULT]
!                              - netCDF
!                              UNITS:      N/A
!                              TYPE:       CHARACTER(*)
!                              DIMENSION:  Scalar
!                              ATTRIBUTES: INTENT(IN), OPTIONAL
!
!     VISiceCoeff_Format:   Format of the CRTM VISice coefficients
!                              Available options
!                              - Binary  [DEFAULT]
!                              - netCDF
!                              UNITS:      N/A
!                              TYPE:       CHARACTER(*)
!                              DIMENSION:  Scalar
!                              ATTRIBUTES: INTENT(IN), OPTIONAL
!
!       File_Path:          Character string specifying a file path for the
!                           input data files in Binary format. If not specified,
!                           the current directory is the default.
!                           UNITS:      N/A
!                           TYPE:       CHARACTER(*)
!                           DIMENSION:  Scalar
!                           ATTRIBUTES: INTENT(IN), OPTIONAL
!
!       NC_File_Path:       Character string specifying a file path for the
!                           input data files in netCDF format. If not specified,
!                           the current directory is the default.
!                           UNITS:      N/A
!                           TYPE:       CHARACTER(*)
!                           DIMENSION:  Scalar
!                           ATTRIBUTES: INTENT(IN), OPTIONAL
!
!       Quiet:              Set this logical argument to suppress INFORMATION
!                           messages being printed to stdout
!                           If == .FALSE., INFORMATION messages are OUTPUT [DEFAULT].
!                              == .TRUE.,  INFORMATION messages are SUPPRESSED.
!                           If not specified, default is .FALSE.
!                           UNITS:      N/A
!                           TYPE:       LOGICAL
!                           DIMENSION:  Scalar
!                           ATTRIBUTES: INTENT(IN), OPTIONAL
!
!       Process_ID:         Set this argument to the MPI process ID that this
!                           function call is running under. This value is used
!                           solely for controlling INFORMATION message output.
!                           If MPI is not being used, ignore this argument.
!                           This argument is ignored if the Quiet argument is set.
!                           UNITS:      N/A
!                           TYPE:       INTEGER
!                           DIMENSION:  Scalar
!                           ATTRIBUTES: INTENT(IN), OPTIONAL
!
!       Output_Process_ID:  Set this argument to the MPI process ID in which
!                           all INFORMATION message!       File_Path:          Character string specifying a file path for the
!                           input data files. If not specified, the current
!                           directory is the default.
!                           UNITS:      N/A
!                           TYPE:       CHARACTER(*)
!                           DIMENSION:  Scalar
!                           ATTRIBUTES: INTENT(IN), OPTIONALs are to be output. If
!                           the passed Process_ID value agrees with this value
!                           the INFORMATION messages are output.
!                           This argument is ignored if the Quiet argument
!                           is set.
!                           UNITS:      N/A
!                           TYPE:       INTEGER
!                           DIMENSION:  Scalar
!                           ATTRIBUTES: INTENT(IN), OPTIONAL
!
! FUNCTION RESULT:
!       Error_Status:       The return value is an integer defining the error
!                           status. The error codes are defined in the
!                           Message_Handler module.
!                           If == SUCCESS the CRTM initialisation was successful
!                              == FAILURE an unrecoverable error occurred.
!                           UNITS:      N/A
!                           TYPE:       INTEGER
!                           DIMENSION:  Scalar
!
! SIDE EFFECTS:
!       All public data arrays accessed by this module and its dependencies
!       are overwritten.
!
!:sdoc-:
!------------------------------------------------------------------------------

  FUNCTION CRTM_Init( &
    Sensor_ID           , &  ! Input
    ChannelInfo         , &  ! Output
    Aerosol_Model       , &  ! Optional input
    AerosolCoeff_Format , &  ! Optional input
    AerosolCoeff_File   , &  ! Optional input
    Cloud_Model         , &  ! Optional input
    CloudCoeff_Format   , &  ! Optional input
    CloudCoeff_File     , &  ! Optional input
    SpcCoeff_Format     , &  ! Optional input
    TauCoeff_Format     , &  ! Optional input
    EmisCoeff_File      , &  ! Optional input  ! *** DEPRECATED. Replaced by IRwaterCoeff_File
    IRwaterCoeff_File   , &  ! Optional input
    IRlandCoeff_File    , &  ! Optional input
    IRsnowCoeff_File    , &  ! Optional input
    IRiceCoeff_File     , &  ! Optional input
    VISwaterCoeff_File  , &  ! Optional input
    VISlandCoeff_File   , &  ! Optional input
    VISsnowCoeff_File   , &  ! Optional input
    VISiceCoeff_File    , &  ! Optional input
    MWwaterCoeff_File   , &  ! Optional input
    IRwaterCoeff_Format , &  ! Optional input
    IRlandCoeff_Format  , &  ! Optional input
    IRsnowCoeff_Format  , &  ! Optional input
    IRiceCoeff_Format   , &  ! Optional input
    VISwaterCoeff_Format, &  ! Optional input
    VISlandCoeff_Format , &  ! Optional input
    VISsnowCoeff_Format , &  ! Optional input
    VISiceCoeff_Format  , &  ! Optional input
    IRsnow_Model        , &  ! Optional input
    File_Path           , &  ! Optional input
    NC_File_Path        , &  ! Optional input
    Load_CloudCoeff     , &  ! Optional input
    Load_AerosolCoeff   , &  ! Optional input
    Quiet               , &  ! Optional input
    Process_ID          , &  ! Optional input
    Output_Process_ID )   &  ! Optional input
  RESULT( err_stat )
    ! Arguments
    CHARACTER(*)               , INTENT(IN)  :: Sensor_ID(:)
    TYPE(CRTM_ChannelInfo_type), INTENT(OUT) :: ChannelInfo(:)
    CHARACTER(*),      OPTIONAL, INTENT(IN)  :: Aerosol_Model
    CHARACTER(*),      OPTIONAL, INTENT(IN)  :: AerosolCoeff_Format
    CHARACTER(*),      OPTIONAL, INTENT(IN)  :: AerosolCoeff_File
    CHARACTER(*),      OPTIONAL, INTENT(IN)  :: Cloud_Model
    CHARACTER(*),      OPTIONAL, INTENT(IN)  :: CloudCoeff_Format
    CHARACTER(*),      OPTIONAL, INTENT(IN)  :: CloudCoeff_File
    CHARACTER(*),      OPTIONAL, INTENT(IN)  :: SpcCoeff_Format
    CHARACTER(*),      OPTIONAL, INTENT(IN)  :: TauCoeff_Format
    CHARACTER(*),      OPTIONAL, INTENT(IN)  :: EmisCoeff_File  ! *** DEPRECATED. Replaced by IRwaterCoeff_File
    CHARACTER(*),      OPTIONAL, INTENT(IN)  :: IRwaterCoeff_File
    CHARACTER(*),      OPTIONAL, INTENT(IN)  :: IRlandCoeff_File
    CHARACTER(*),      OPTIONAL, INTENT(IN)  :: IRsnowCoeff_File
    CHARACTER(*),      OPTIONAL, INTENT(IN)  :: IRiceCoeff_File
    CHARACTER(*),      OPTIONAL, INTENT(IN)  :: VISwaterCoeff_File
    CHARACTER(*),      OPTIONAL, INTENT(IN)  :: VISlandCoeff_File
    CHARACTER(*),      OPTIONAL, INTENT(IN)  :: VISsnowCoeff_File
    CHARACTER(*),      OPTIONAL, INTENT(IN)  :: VISiceCoeff_File
    CHARACTER(*),      OPTIONAL, INTENT(IN)  :: MWwaterCoeff_File
    CHARACTER(*),      OPTIONAL, INTENT(IN)  :: IRwaterCoeff_Format
    CHARACTER(*),      OPTIONAL, INTENT(IN)  :: IRlandCoeff_Format
    CHARACTER(*),      OPTIONAL, INTENT(IN)  :: IRsnowCoeff_Format
    CHARACTER(*),      OPTIONAL, INTENT(IN)  :: IRiceCoeff_Format
    CHARACTER(*),      OPTIONAL, INTENT(IN)  :: VISwaterCoeff_Format
    CHARACTER(*),      OPTIONAL, INTENT(IN)  :: VISlandCoeff_Format
    CHARACTER(*),      OPTIONAL, INTENT(IN)  :: VISsnowCoeff_Format
    CHARACTER(*),      OPTIONAL, INTENT(IN)  :: VISiceCoeff_Format
    CHARACTER(*),      OPTIONAL, INTENT(IN)  :: IRsnow_Model
    CHARACTER(*),      OPTIONAL, INTENT(IN)  :: File_Path
    CHARACTER(*),      OPTIONAL, INTENT(IN)  :: NC_File_Path
    LOGICAL     ,      OPTIONAL, INTENT(IN)  :: Load_CloudCoeff
    LOGICAL     ,      OPTIONAL, INTENT(IN)  :: Load_AerosolCoeff
    LOGICAL     ,      OPTIONAL, INTENT(IN)  :: Quiet
    INTEGER     ,      OPTIONAL, INTENT(IN)  :: Process_ID
    INTEGER     ,      OPTIONAL, INTENT(IN)  :: Output_Process_ID
    ! Function result
    INTEGER :: err_stat
    ! Local parameters
    CHARACTER(*), PARAMETER :: ROUTINE_NAME = 'CRTM_Init'
    ! Local variables
    CHARACTER(ML) :: msg, pid_msg
    CHARACTER(SL) :: Default_Aerosol_Model
    CHARACTER(SL) :: Default_AerosolCoeff_Format
    CHARACTER(SL) :: Default_AerosolCoeff_File
    CHARACTER(SL) :: Default_Cloud_Model
    CHARACTER(SL) :: Default_CloudCoeff_Format
    CHARACTER(SL) :: Default_CloudCoeff_File
    CHARACTER(SL) :: Default_SpcCoeff_Format
    CHARACTER(SL) :: Default_TauCoeff_Format
    CHARACTER(SL) :: Default_IRwaterCoeff_File
    CHARACTER(SL) :: Default_IRlandCoeff_File
    CHARACTER(SL) :: Default_IRsnow_Model
    CHARACTER(SL) :: Default_IRsnowCoeff_File
    CHARACTER(SL) :: Default_IRiceCoeff_File
    CHARACTER(SL) :: Default_VISwaterCoeff_File
    CHARACTER(SL) :: Default_VISlandCoeff_File
    CHARACTER(SL) :: Default_VISsnowCoeff_File
    CHARACTER(SL) :: Default_VISiceCoeff_File
    CHARACTER(SL) :: Default_MWwaterCoeff_File
    CHARACTER(SL) :: Default_IRwaterCoeff_Format
    CHARACTER(SL) :: Default_IRlandCoeff_Format
    CHARACTER(SL) :: Default_IRsnowCoeff_Format
    CHARACTER(SL) :: Default_IRsnowCoeff_Model
    CHARACTER(SL) :: Default_IRiceCoeff_Format
    CHARACTER(SL) :: Default_VISwaterCoeff_Format
    CHARACTER(SL) :: Default_VISlandCoeff_Format
    CHARACTER(SL) :: Default_VISsnowCoeff_Format
    CHARACTER(SL) :: Default_VISiceCoeff_Format
    CHARACTER(SL) :: Default_File_Path


    INTEGER :: l, n, n_Sensors
    LOGICAL :: Local_Load_CloudCoeff
    LOGICAL :: Local_Load_AerosolCoeff
    LOGICAL :: netCDF, isSEcategory
    ! ******
    ! TEMPORARY UNTIL LOAD ROUTINE INTERFACES HAVE BEEN MODIFIED
    INTEGER :: iQuiet
    iQuiet = 0
    IF ( PRESENT(Quiet) ) THEN
      IF ( Quiet ) THEN
        iQuiet = 1  ! Set
      END IF
    END IF
    ! ******

    ! Set up
    err_stat = SUCCESS
    ! ...Create a process ID message tag for error messages
    IF ( PRESENT(Process_Id) ) THEN
      WRITE( pid_msg,'("; Process ID: ",i0)' ) Process_ID
    ELSE
      pid_msg = ''
    END IF
    ! ...Check coefficient loading flags
    Local_Load_CloudCoeff = .TRUE.
    IF( PRESENT(Load_CloudCoeff) ) Local_Load_CloudCoeff = Load_CloudCoeff
    Local_Load_AerosolCoeff = .TRUE.
    IF( PRESENT(Load_AerosolCoeff) ) Local_Load_AerosolCoeff = Load_AerosolCoeff
    ! ...Check dimensionality
    n_Sensors = SIZE(Sensor_ID)
    IF ( SIZE(ChannelInfo) /= n_Sensors ) THEN
      err_stat = FAILURE
      msg = 'Inconsistent Sensor_ID and ChannelInfo dimensions'
      CALL Display_Message( ROUTINE_NAME,TRIM(msg)//TRIM(pid_msg),err_stat )
      RETURN
    END IF
    ! ...Check for deprecated EmisCoeff_File argument
    IF ( PRESENT(EmisCoeff_File) ) THEN
      err_stat = FAILURE
      msg = 'The EmisCoeff_File optional argument is deprecated. Use IRwaterCoeff_File instead'
      CALL Display_Message( ROUTINE_NAME, TRIM(msg)//TRIM(pid_msg), err_stat )
      RETURN
    END IF


    ! Specify sensor-independent coefficient filenames
    ! ...Default File_Path
    Default_File_Path = ''
    ! ...Default filenames
    Default_Aerosol_Model       = 'CRTM'
    Default_AerosolCoeff_File   = 'AerosolCoeff.bin'
    Default_Cloud_Model         = 'CRTM'
    Default_CloudCoeff_File     = 'CloudCoeff.bin'
    Default_IRwaterCoeff_File   = 'Nalli.IRwater.EmisCoeff.bin'
    Default_IRlandCoeff_File    = 'NPOESS.IRland.EmisCoeff.bin'
    Default_IRsnow_Model        = 'SEcategory'
    Default_IRsnowCoeff_File    = 'NPOESS.IRsnow.EmisCoeff.bin'
    Default_IRiceCoeff_File     = 'NPOESS.IRice.EmisCoeff.bin'
    Default_VISwaterCoeff_File  = 'NPOESS.VISwater.EmisCoeff.bin'
    Default_VISlandCoeff_File   = 'NPOESS.VISland.EmisCoeff.bin'
    Default_VISsnowCoeff_File   = 'NPOESS.VISsnow.EmisCoeff.bin'
    Default_VISiceCoeff_File    = 'NPOESS.VISice.EmisCoeff.bin'
    Default_MWwaterCoeff_File   = 'FASTEM6.MWwater.EmisCoeff.bin'
    ! ... Default file formats
    Default_AerosolCoeff_Format = 'Binary'
    Default_CloudCoeff_Format   = 'Binary'
    Default_SpcCoeff_Format     = 'Binary'
    Default_TauCoeff_Format     = 'Binary'
    Default_IRwaterCoeff_Format = 'Binary'
    Default_IRlandCoeff_Format  = 'Binary'
    Default_IRsnowCoeff_Format  = 'Binary'
    Default_IRiceCoeff_Format   = 'Binary'
    Default_VISwaterCoeff_Format= 'Binary'
    Default_VISlandCoeff_Format = 'Binary'
    Default_VISsnowCoeff_Format = 'Binary'
    Default_VISiceCoeff_Format  = 'Binary'
    ! ...Were coefficient models specified?
    IF ( PRESENT(Aerosol_Model       ) ) Default_Aerosol_Model       = TRIM(ADJUSTL(Aerosol_Model))
    IF ( PRESENT(Cloud_Model         ) ) Default_Cloud_Model         = TRIM(ADJUSTL(Cloud_Model))
    IF ( PRESENT(IRsnow_Model        ) ) Default_IRsnow_Model        = TRIM(ADJUSTL(IRsnow_Model))
    ! ...Were other filenames specified?
    IF ( PRESENT(AerosolCoeff_File   ) ) Default_AerosolCoeff_File   = TRIM(ADJUSTL(AerosolCoeff_File))
    IF ( PRESENT(CloudCoeff_File     ) ) Default_CloudCoeff_File     = TRIM(ADJUSTL(CloudCoeff_File))
    IF ( PRESENT(IRwaterCoeff_File   ) ) Default_IRwaterCoeff_File   = TRIM(ADJUSTL(IRwaterCoeff_File))
    IF ( PRESENT(IRlandCoeff_File    ) ) Default_IRlandCoeff_File    = TRIM(ADJUSTL(IRlandCoeff_File))
    IF ( PRESENT(IRsnowCoeff_File    ) ) Default_IRsnowCoeff_File    = TRIM(ADJUSTL(IRsnowCoeff_File))
    IF ( PRESENT(IRiceCoeff_File     ) ) Default_IRiceCoeff_File     = TRIM(ADJUSTL(IRiceCoeff_File))
    IF ( PRESENT(VISwaterCoeff_File  ) ) Default_VISwaterCoeff_File  = TRIM(ADJUSTL(VISwaterCoeff_File))
    IF ( PRESENT(VISlandCoeff_File   ) ) Default_VISlandCoeff_File   = TRIM(ADJUSTL(VISlandCoeff_File))
    IF ( PRESENT(VISsnowCoeff_File   ) ) Default_VISsnowCoeff_File   = TRIM(ADJUSTL(VISsnowCoeff_File))
    IF ( PRESENT(VISiceCoeff_File    ) ) Default_VISiceCoeff_File    = TRIM(ADJUSTL(VISiceCoeff_File))
    IF ( PRESENT(MWwaterCoeff_File   ) ) Default_MWwaterCoeff_File   = TRIM(ADJUSTL(MWwaterCoeff_File))
    ! ...Were data formats specificed?
    IF ( PRESENT(AerosolCoeff_Format ) ) Default_AerosolCoeff_Format  = TRIM(ADJUSTL(AerosolCoeff_Format))
    IF ( PRESENT(CloudCoeff_Format   ) ) Default_CloudCoeff_Format    = TRIM(ADJUSTL(CloudCoeff_Format))
    IF ( PRESENT(SpcCoeff_Format     ) ) Default_SpcCoeff_Format      = TRIM(ADJUSTL(SpcCoeff_Format))
    IF ( PRESENT(TauCoeff_Format     ) ) Default_TauCoeff_Format      = TRIM(ADJUSTL(TauCoeff_Format))
    IF ( PRESENT(IRwaterCoeff_Format ) ) Default_IRwaterCoeff_Format  = TRIM(ADJUSTL(IRwaterCoeff_Format))
    IF ( PRESENT(IRlandCoeff_Format  ) ) Default_IRlandCoeff_Format   = TRIM(ADJUSTL(IRlandCoeff_Format))
    IF ( PRESENT(IRsnowCoeff_Format  ) ) Default_IRsnowCoeff_Format   = TRIM(ADJUSTL(IRsnowCoeff_Format))
    IF ( PRESENT(IRiceCoeff_Format   ) ) Default_IRiceCoeff_Format    = TRIM(ADJUSTL(IRiceCoeff_Format))
    IF ( PRESENT(VISwaterCoeff_Format) ) Default_VISwaterCoeff_Format = TRIM(ADJUSTL(VISwaterCoeff_Format))
    IF ( PRESENT(VISlandCoeff_Format ) ) Default_VISlandCoeff_Format  = TRIM(ADJUSTL(VISlandCoeff_Format))
    IF ( PRESENT(VISsnowCoeff_Format ) ) Default_VISsnowCoeff_Format  = TRIM(ADJUSTL(VISsnowCoeff_Format))
    IF ( PRESENT(VISiceCoeff_Format  ) ) Default_VISiceCoeff_Format   = TRIM(ADJUSTL(VISiceCoeff_Format))
    ! ...Was a path specified?
    IF ( PRESENT(File_Path) ) THEN
      Default_MWwaterCoeff_File  = TRIM(ADJUSTL(File_Path)) // TRIM(Default_MWwaterCoeff_File)
    END IF

    ! Load the spectral coefficients
    netCDF = .FALSE.
    IF (Default_SpcCoeff_Format == 'netCDF' ) THEN
        netCDF = .TRUE.
    END IF
    IF (PRESENT(Quiet) .AND. (.NOT. Quiet)) THEN
      WRITE(*,*) "Loading"//SpcCoeff_Format//" spectral coefficients."
    END IF
    err_stat = CRTM_SpcCoeff_Load( &
                 Sensor_ID                            , &
                 File_Path         = File_Path        , &
                 netCDF            = netCDF           , &
                 Quiet             = Quiet            , &
                 Process_ID        = Process_ID       , &
                 Output_Process_ID = Output_Process_ID  )
    IF ( err_stat /= SUCCESS ) THEN
      CALL Display_Message( ROUTINE_NAME,'Error loading SpcCoeff data'//TRIM(pid_msg),err_stat )
      RETURN
    END IF


    ! Load the transmittance model coefficients
    netCDF = .FALSE.
    IF (Default_TauCoeff_Format == 'netCDF' ) THEN
        netCDF = .TRUE.
    END IF
    IF (PRESENT(Quiet) .AND. (.NOT. Quiet)) THEN
      WRITE(*,*) "Loading "//TauCoeff_Format//" transmittance coefficients."
    END IF
    err_stat = CRTM_Load_TauCoeff( &
                 Sensor_ID         = Sensor_ID        , &
                 File_Path         = File_Path        , &
                 Quiet             = iQuiet           , &  ! *** Use of iQuiet temporary
                 netCDF            = netCDF           , &
                 Process_ID        = Process_ID       , &
                 Output_Process_ID = Output_Process_ID  )
    IF ( err_stat /= SUCCESS ) THEN
      CALL Display_Message( ROUTINE_NAME,'Error loading TauCoeff data'//TRIM(pid_msg),err_stat )
      RETURN
    END IF


    ! Load the cloud coefficients
    IF ( Local_Load_CloudCoeff ) THEN
      IF ( Default_CloudCoeff_Format == 'netCDF' ) THEN
        netCDF = .TRUE.
        IF ( PRESENT(NC_File_Path) ) Default_File_Path = NC_File_Path
      ELSE
        netCDF = .FALSE.
        IF ( PRESENT(File_Path) ) Default_File_Path = File_Path
      END IF
<<<<<<< HEAD
=======
      ! Default_CloudCoeff_File = TRIM(ADJUSTL(Default_File_Path)) // TRIM(Default_CloudCoeff_File)
>>>>>>> 0cb4259f
      IF (PRESENT(Quiet) .AND. (.NOT. Quiet)) THEN
        WRITE(*, '("Loading cloud coefficients: ", a) ') TRIM(Default_CloudCoeff_File)
      END IF
      err_stat = CRTM_CloudCoeff_Load( &
                   Default_Cloud_Model                  , &
                   Default_CloudCoeff_File              , &
                   File_Path         = Default_File_Path, &
                   netCDF            = netCDF           , &
                   Quiet             = Quiet            , &
                   Process_ID        = Process_ID       , &
                   Output_Process_ID = Output_Process_ID  )
      IF ( err_stat /= SUCCESS ) THEN
        msg = 'Error loading CloudCoeff data from '//TRIM(Default_CloudCoeff_File)
        CALL Display_Message( ROUTINE_NAME,TRIM(msg)//TRIM(pid_msg),err_stat )
        RETURN
      END IF
    END IF


    ! Load the aerosol coefficients
    IF ( Local_Load_AerosolCoeff ) THEN
      IF ( Default_AerosolCoeff_Format == 'netCDF' ) THEN
        netCDF = .TRUE.
        IF ( PRESENT(NC_File_Path) ) Default_File_Path = NC_File_Path
      ELSE
        netCDF = .FALSE.
        IF ( PRESENT(File_Path) ) Default_File_Path = File_Path
      END IF
      IF (PRESENT(Quiet) .AND. (.NOT. Quiet)) THEN
        WRITE(*, '("Loading aerosol coefficients: ", a) ') TRIM(Default_AerosolCoeff_File)
      END IF
      err_stat = CRTM_AerosolCoeff_Load( &
                   Default_Aerosol_Model                , &
                   Default_AerosolCoeff_File            , &
                   File_Path         = Default_File_Path, &
                   netCDF            = netCDF           , &
                   Quiet             = Quiet            , &
                   Process_ID        = Process_ID       , &
                   Output_Process_ID = Output_Process_ID  )
      IF ( err_stat /= SUCCESS ) THEN
        msg = 'Error loading AerosolCoeff data from '//TRIM(Default_AerosolCoeff_File)
        CALL Display_Message( ROUTINE_NAME,TRIM(msg)//TRIM(pid_msg),err_stat )
        RETURN
      END IF
    END IF


    ! Load the emissivity model coefficients
    ! ...Infrared
    Infrared_Sensor: IF ( ANY(SpcCoeff_IsInfraredSensor(SC)) ) THEN
      ! ...IR land
      IF ( Default_IRlandCoeff_Format == 'netCDF' ) THEN
        netCDF = .TRUE.
        IF ( PRESENT(NC_File_Path) ) Default_File_Path = NC_File_Path
      ELSE
        netCDF = .FALSE.
        IF ( PRESENT(File_Path) ) Default_File_Path = File_Path
      END IF
      WRITE(*, '("Loading IR land emissivity coefficients: ", a) ') TRIM(Default_IRlandCoeff_File)
      err_stat = CRTM_IRlandCoeff_Load( &
                   Default_IRlandCoeff_File, &
                   File_Path         = Default_File_Path, &
                   netCDF            = netCDF           , &
                   Quiet             = Quiet            , &
                   Process_ID        = Process_ID       , &
                   Output_Process_ID = Output_Process_ID  )
      IF ( err_stat /= SUCCESS ) THEN
        msg = 'Error loading IRlandCoeff data from '//TRIM(Default_IRlandCoeff_File)
        CALL Display_Message( ROUTINE_NAME,TRIM(msg)//TRIM(pid_msg),err_stat )
        RETURN
      END IF
      ! ...IR Water
      IF ( Default_IRwaterCoeff_Format == 'netCDF' ) THEN
        netCDF = .TRUE.
        IF ( PRESENT(NC_File_Path) ) Default_File_Path = NC_File_Path
      ELSE
        netCDF = .FALSE.
        IF ( PRESENT(File_Path) ) Default_File_Path = File_Path
      END IF
      WRITE(*, '("Loading IR water emissivity coefficients: ", a) ') TRIM(Default_IRwaterCoeff_File)
      err_stat = CRTM_IRwaterCoeff_Load( &
                   Default_IRwaterCoeff_File, &
                   netCDF            = netCDF           , &
                   File_Path         = Default_File_Path, &
                   Quiet             = Quiet            , &
                   Process_ID        = Process_ID       , &
                   Output_Process_ID = Output_Process_ID  )
      IF ( err_stat /= SUCCESS ) THEN
        msg = 'Error loading IRwaterCoeff data from '//TRIM(Default_IRwaterCoeff_File)
        CALL Display_Message( ROUTINE_NAME,TRIM(msg)//TRIM(pid_msg),err_stat )
        RETURN
      END IF
      ! ...IR snow
      IF ( Default_IRsnowCoeff_Format == 'netCDF' ) THEN
        netCDF = .TRUE.
        IF ( PRESENT(NC_File_Path) ) Default_File_Path = NC_File_Path
      ELSE
        netCDF = .FALSE.
        IF ( PRESENT(File_Path) ) Default_File_Path = File_Path
      END IF
      IF (Default_IRsnow_Model == 'SEcategory') THEN
        isSEcategory = .TRUE.
      ELSE
        isSEcategory = .FALSE.
      END IF
      WRITE(*, '("Loading IR snow emissivity coefficients: ", a) ')  TRIM(Default_IRsnowCoeff_File)
      err_stat = CRTM_IRsnowCoeff_Load( &
                   Default_IRsnowCoeff_File, &
                   netCDF            = netCDF           , &
                   isSEcategory      = isSEcategory     , &
                   File_Path         = Default_File_Path, &
                   Quiet             = Quiet            , &
                   Process_ID        = Process_ID       , &
                   Output_Process_ID = Output_Process_ID  )
      IF ( err_stat /= SUCCESS ) THEN
        msg = 'Error loading IRsnowCoeff data from '//TRIM(Default_IRsnowCoeff_File)
        CALL Display_Message( ROUTINE_NAME,TRIM(msg)//TRIM(pid_msg),err_stat )
        RETURN
      END IF
      ! ...IR ice
      IF ( Default_IRiceCoeff_Format == 'netCDF' ) THEN
        netCDF = .TRUE.
        IF ( PRESENT(NC_File_Path) ) Default_File_Path = NC_File_Path
      ELSE
        netCDF = .FALSE.
        IF ( PRESENT(File_Path) ) Default_File_Path = File_Path
      END IF
      WRITE(*, '("Loading IR ice emissivity coefficients: ", a) ') TRIM(Default_IRiceCoeff_File)
      err_stat = CRTM_IRiceCoeff_Load( &
                   Default_IRiceCoeff_File, &
                   netCDF            = netCDF           , &
                   File_Path         = Default_File_Path, &
                   Quiet             = Quiet            , &
                   Process_ID        = Process_ID       , &
                   Output_Process_ID = Output_Process_ID  )
      IF ( err_stat /= SUCCESS ) THEN
        msg = 'Error loading IRiceCoeff data from '//TRIM(Default_IRiceCoeff_File)
        CALL Display_Message( ROUTINE_NAME,TRIM(msg)//TRIM(pid_msg),err_stat )
        RETURN
      END IF
    END IF Infrared_Sensor

    ! ...Visible
    Visible_Sensor: IF ( ANY(SpcCoeff_IsVisibleSensor(SC)) ) THEN
      ! ...VIS land
      IF ( Default_VISlandCoeff_Format == 'netCDF' ) THEN
        netCDF = .TRUE.
        IF ( PRESENT(NC_File_Path) ) Default_File_Path = NC_File_Path
      ELSE
        netCDF = .FALSE.
        IF ( PRESENT(File_Path) ) Default_File_Path = File_Path
      END IF
      WRITE(*, '("Loading VIS land emissivity coefficients: ", a) ') TRIM(Default_VISlandCoeff_File)
      err_stat = CRTM_VISlandCoeff_Load( &
                   Default_VISlandCoeff_File, &
                   netCDF            = netCDF           , &
                   File_Path         = Default_File_Path, &
                   Quiet             = Quiet            , &
                   Process_ID        = Process_ID       , &
                   Output_Process_ID = Output_Process_ID  )
      IF ( err_stat /= SUCCESS ) THEN
        msg = 'Error loading VISlandCoeff data from '//TRIM(Default_VISlandCoeff_File)
        CALL Display_Message( ROUTINE_NAME,TRIM(msg)//TRIM(pid_msg),err_stat )
        RETURN
      END IF
      ! ...VIS water
      IF ( Default_VISwaterCoeff_Format == 'netCDF' ) THEN
        netCDF = .TRUE.
        IF ( PRESENT(NC_File_Path) ) Default_File_Path = NC_File_Path
      ELSE
        netCDF = .FALSE.
        IF ( PRESENT(File_Path) ) Default_File_Path = File_Path
      END IF
      WRITE(*, '("Loading VIS water emissivity coefficients: ", a) ') TRIM(Default_VISwaterCoeff_File)
      err_stat = CRTM_VISwaterCoeff_Load( &
                   Default_VISwaterCoeff_File, &
                   netCDF            = netCDF           , &
                   File_Path         = Default_File_Path, &
                   Quiet             = Quiet            , &
                   Process_ID        = Process_ID       , &
                   Output_Process_ID = Output_Process_ID  )
      IF ( err_stat /= SUCCESS ) THEN
        msg = 'Error loading VISwaterCoeff data from '//TRIM(Default_VISwaterCoeff_File)
        CALL Display_Message( ROUTINE_NAME,TRIM(msg)//TRIM(pid_msg),err_stat )
        RETURN
      END IF
      ! ...VIS snow
      IF ( Default_VISsnowCoeff_Format == 'netCDF' ) THEN
        netCDF = .TRUE.
        IF ( PRESENT(NC_File_Path) ) Default_File_Path = NC_File_Path
      ELSE
        netCDF = .FALSE.
        IF ( PRESENT(File_Path) ) Default_File_Path = File_Path
      END IF
      WRITE(*, '("Loading VIS snow emissivity coefficients: ", a) ') TRIM(Default_VISsnowCoeff_File)
      err_stat = CRTM_VISsnowCoeff_Load( &
                   Default_VISsnowCoeff_File, &
                   netCDF            = netCDF           , &
                   File_Path         = Default_File_Path, &
                   Quiet             = Quiet            , &
                   Process_ID        = Process_ID       , &
                   Output_Process_ID = Output_Process_ID  )
      IF ( err_stat /= SUCCESS ) THEN
        msg = 'Error loading VISsnowCoeff data from '//TRIM(Default_VISsnowCoeff_File)
        CALL Display_Message( ROUTINE_NAME,TRIM(msg)//TRIM(pid_msg),err_stat )
        RETURN
      END IF
      ! ...VIS ice
      IF ( Default_VISiceCoeff_Format == 'netCDF' ) THEN
        netCDF = .TRUE.
        IF ( PRESENT(NC_File_Path) ) Default_File_Path = NC_File_Path
      ELSE
        netCDF = .FALSE.
        IF ( PRESENT(File_Path) ) Default_File_Path = File_Path
      END IF
      WRITE(*, '("Loading VIS ice emissivity coefficients: ", a) ') TRIM(Default_VISiceCoeff_File)
      err_stat = CRTM_VISiceCoeff_Load( &
                   Default_VISiceCoeff_File, &
                   netCDF            = netCDF           , &
                   File_Path         = Default_File_Path, &
                   Quiet             = Quiet            , &
                   Process_ID        = Process_ID       , &
                   Output_Process_ID = Output_Process_ID  )
      IF ( err_stat /= SUCCESS ) THEN
        msg = 'Error loading VISiceCoeff data from '//TRIM(Default_VISiceCoeff_File)
        CALL Display_Message( ROUTINE_NAME,TRIM(msg)//TRIM(pid_msg),err_stat )
        RETURN
      END IF
    END IF Visible_Sensor

    ! ...Microwave
    WRITE(*, '("Loading MW water emissivity coefficients: ", a) ') TRIM(Default_MWwaterCoeff_File)
    Microwave_Sensor: IF ( ANY(SpcCoeff_IsMicrowaveSensor(SC)) ) THEN
      ! ...MW water
      err_stat = CRTM_MWwaterCoeff_Load( &
                   Default_MWwaterCoeff_File, &
                   Quiet             = Quiet            , &
                   Process_ID        = Process_ID       , &
                   Output_Process_ID = Output_Process_ID  )
      IF ( err_stat /= SUCCESS ) THEN
        msg = 'Error loading MWwaterCoeff data from '//TRIM(Default_MWwaterCoeff_File)
        CALL Display_Message( ROUTINE_NAME,TRIM(msg)//TRIM(pid_msg),err_stat )
        RETURN
      END IF
    END IF Microwave_Sensor


    ! Load the ChannelInfo structure
    DO n = 1, n_Sensors
      ! ...Allocate the ChannelInfo structure
      CALL CRTM_ChannelInfo_Create( ChannelInfo(n), SC(n)%n_Channels )
      IF ( .NOT. CRTM_ChannelInfo_Associated(ChannelInfo(n)) ) THEN
        err_stat = FAILURE
        msg = 'ChannelInfo allocation failed for '//TRIM(Sensor_Id(n))//' sensor'
        CALL Display_Message( ROUTINE_NAME,TRIM(msg)//TRIM(pid_msg),err_stat )
        RETURN
      END IF
      ! ...Fill the structure for the current sensor
      ChannelInfo(n)%Sensor_Index     = n
      ChannelInfo(n)%Channel_Index    = (/(l, l=1,SC(n)%n_Channels)/)
      ChannelInfo(n)%Sensor_ID        = SC(n)%Sensor_Id
      ChannelInfo(n)%Sensor_Type      = SC(n)%Sensor_Type
      ChannelInfo(n)%WMO_Satellite_ID = SC(n)%WMO_Satellite_ID
      ChannelInfo(n)%WMO_Sensor_ID    = SC(n)%WMO_Sensor_ID
      ChannelInfo(n)%Sensor_Channel   = SC(n)%Sensor_Channel
    END DO

  END FUNCTION CRTM_Init


!------------------------------------------------------------------------------
!:sdoc+:
!
! NAME:
!       CRTM_Destroy
!
! PURPOSE:
!       Function to deallocate all the shared data arrays allocated and
!       populated during the CRTM initialization.
!
! CALLING SEQUENCE:
!       Error_Status = CRTM_Destroy( ChannelInfo            , &
!                                    Process_ID = Process_ID  )
!
! OUTPUTS:
!       ChannelInfo:  Reinitialized ChannelInfo structure.
!                     UNITS:      N/A
!                     TYPE:       CRTM_ChannelInfo_type
!                     DIMENSION:  Rank-1
!                     ATTRIBUTES: INTENT(IN OUT)
!
! OPTIONAL INPUTS:
!       Process_ID:   Set this argument to the MPI process ID that this
!                     function call is running under. This value is used
!                     solely for controlling message output. If MPI is not
!                     being used, ignore this argument.
!                     UNITS:      N/A
!                     TYPE:       INTEGER
!                     DIMENSION:  Scalar
!                     ATTRIBUTES: INTENT(IN), OPTIONAL
!
! FUNCTION RESULT:
!       Error_Status: The return value is an integer defining the error
!                     status. The error codes are defined in the
!                     Message_Handler module.
!                     If == SUCCESS the CRTM deallocations were successful
!                        == FAILURE an unrecoverable error occurred.
!                     UNITS:      N/A
!                     TYPE:       INTEGER
!                     DIMENSION:  Scalar
!
! SIDE EFFECTS:
!       All CRTM shared data arrays and structures are deallocated.
!
! COMMENTS:
!       Note the INTENT on the output ChannelInfo argument is IN OUT rather than
!       just OUT. This is necessary because the argument may be defined upon
!       input. To prevent memory leaks, the IN OUT INTENT is a must.
!
!:sdoc-:
!------------------------------------------------------------------------------

  FUNCTION CRTM_Destroy( &
    ChannelInfo, &  ! Output
    Process_ID ) &  ! Optional input
  RESULT( err_stat )
    ! Arguments
    TYPE(CRTM_ChannelInfo_type), INTENT(IN OUT) :: ChannelInfo(:)
    INTEGER,           OPTIONAL, INTENT(IN)     :: Process_ID
    ! Function result
    INTEGER :: err_stat
    ! Local parameters
    CHARACTER(*), PARAMETER :: ROUTINE_NAME = 'CRTM_Destroy'
    ! Local variables
    CHARACTER(ML) :: msg, pid_msg
    INTEGER :: Destroy_Status

    ! Set up
    err_stat = SUCCESS
    ! ...Create a process ID message tag for error messages
    IF ( PRESENT(Process_Id) ) THEN
      WRITE( pid_msg,'("; Process ID: ",i0)' ) Process_ID
    ELSE
      pid_msg = ''
    END IF


    ! Destroy all the ChannelInfo structures
    CALL CRTM_ChannelInfo_Destroy( ChannelInfo )
    IF ( ANY(CRTM_ChannelInfo_Associated(ChannelInfo)) ) THEN
      err_stat = FAILURE
      msg = 'Error deallocating ChannelInfo structure(s)'
      CALL Display_Message( ROUTINE_NAME,TRIM(msg)//TRIM(pid_msg),err_stat )
    END IF


    ! Destroy the shared data structure
    Destroy_Status = CRTM_VISiceCoeff_Destroy( Process_ID = Process_ID )
    IF ( Destroy_Status /= SUCCESS ) THEN
      err_stat = Destroy_Status
      msg = 'Error deallocating shared VISiceCoeff data structure'//TRIM(pid_msg)
      CALL Display_Message( ROUTINE_NAME,TRIM(msg)//TRIM(pid_msg),err_stat )
    END IF

    Destroy_Status = CRTM_VISsnowCoeff_Destroy( Process_ID = Process_ID )
    IF ( Destroy_Status /= SUCCESS ) THEN
      err_stat = Destroy_Status
      msg = 'Error deallocating shared VISsnowCoeff data structure'//TRIM(pid_msg)
      CALL Display_Message( ROUTINE_NAME,TRIM(msg)//TRIM(pid_msg),err_stat )
    END IF

    Destroy_Status = CRTM_VISwaterCoeff_Destroy( Process_ID = Process_ID )
    IF ( Destroy_Status /= SUCCESS ) THEN
      err_stat = Destroy_Status
      msg = 'Error deallocating shared VISwaterCoeff data structure'//TRIM(pid_msg)
      CALL Display_Message( ROUTINE_NAME,TRIM(msg)//TRIM(pid_msg),err_stat )
    END IF

    Destroy_Status = CRTM_VISlandCoeff_Destroy( Process_ID = Process_ID )
    IF ( Destroy_Status /= SUCCESS ) THEN
      err_stat = Destroy_Status
      msg = 'Error deallocating shared VISlandCoeff data structure'//TRIM(pid_msg)
      CALL Display_Message( ROUTINE_NAME,TRIM(msg)//TRIM(pid_msg),err_stat )
    END IF

    Destroy_Status = CRTM_IRiceCoeff_Destroy( Process_ID = Process_ID )
    IF ( Destroy_Status /= SUCCESS ) THEN
      err_stat = Destroy_Status
      msg = 'Error deallocating shared IRiceCoeff data structure'//TRIM(pid_msg)
      CALL Display_Message( ROUTINE_NAME,TRIM(msg)//TRIM(pid_msg),err_stat )
    END IF

    Destroy_Status = CRTM_IRsnowCoeff_Destroy( Process_ID = Process_ID )
    IF ( Destroy_Status /= SUCCESS ) THEN
      err_stat = Destroy_Status
      msg = 'Error deallocating shared IRsnowCoeff data structure'//TRIM(pid_msg)
      CALL Display_Message( ROUTINE_NAME,TRIM(msg)//TRIM(pid_msg),err_stat )
    END IF

    Destroy_Status = CRTM_IRwaterCoeff_Destroy( Process_ID = Process_ID )
    IF ( Destroy_Status /= SUCCESS ) THEN
      err_stat = Destroy_Status
      msg = 'Error deallocating shared IRwaterCoeff data structure'//TRIM(pid_msg)
      CALL Display_Message( ROUTINE_NAME,TRIM(msg)//TRIM(pid_msg),err_stat )
    END IF

    Destroy_Status = CRTM_IRlandCoeff_Destroy( Process_ID = Process_ID )
    IF ( Destroy_Status /= SUCCESS ) THEN
      err_stat = Destroy_Status
      msg = 'Error deallocating shared IRlandCoeff data structure'//TRIM(pid_msg)
      CALL Display_Message( ROUTINE_NAME,TRIM(msg)//TRIM(pid_msg),err_stat )
    END IF

    Destroy_Status = CRTM_AerosolCoeff_Destroy( Process_ID = Process_ID )
    IF ( Destroy_Status /= SUCCESS ) THEN
      err_stat = Destroy_Status
      msg = 'Error deallocating shared AerosolCoeff data structure'//TRIM(pid_msg)
      CALL Display_Message( ROUTINE_NAME,TRIM(msg)//TRIM(pid_msg),err_stat )
    END IF

    Destroy_Status = CRTM_CloudCoeff_Destroy( Process_ID = Process_ID )
    IF ( Destroy_Status /= SUCCESS ) THEN
      err_stat = Destroy_Status
      msg = 'Error deallocating shared CloudCoeff data structure'//TRIM(pid_msg)
      CALL Display_Message( ROUTINE_NAME,TRIM(msg)//TRIM(pid_msg),err_stat )
    END IF

    Destroy_Status = CRTM_Destroy_TauCoeff( Process_ID = Process_ID )
    IF ( Destroy_Status /= SUCCESS ) THEN
      err_stat = Destroy_Status
      msg = 'Error deallocating shared TauCoeff data structure(s)'//TRIM(pid_msg)
      CALL Display_Message( ROUTINE_NAME,TRIM(msg)//TRIM(pid_msg),err_stat )
    END IF

    Destroy_Status = CRTM_SpcCoeff_Destroy( Process_ID = Process_ID )
    IF ( Destroy_Status /= SUCCESS ) THEN
      err_stat = Destroy_Status
      msg = 'Error deallocating shared SpcCoeff data structure(s)'//TRIM(pid_msg)
      CALL Display_Message( ROUTINE_NAME,TRIM(msg)//TRIM(pid_msg),err_stat )
    END IF

    Destroy_Status = CRTM_MWwaterCoeff_Destroy( Process_ID = Process_ID )
    IF ( Destroy_Status /= SUCCESS ) THEN
      err_stat = Destroy_Status
      msg = 'Error deallocating shared MWwaterCoeff data structure'//TRIM(pid_msg)
      CALL Display_Message( ROUTINE_NAME,TRIM(msg)//TRIM(pid_msg),err_stat )
    END IF

  END FUNCTION CRTM_Destroy


!--------------------------------------------------------------------------------
!:sdoc+:
!
! NAME:
!       CRTM_IsInitialized
!
! PURPOSE:
!       Logical function to test if the CRTM has been correctly initialized.
!
! CALLING SEQUENCE:
!       status = CRTM_IsInitialized( ChannelInfo )
!
! INPUTS:
!       ChannelInfo:  ChannelInfo structure array.
!                     UNITS:      N/A
!                     TYPE:       CRTM_ChannelInfo_type
!                     DIMENSION:  Rank-1
!                     ATTRIBUTES: INTENT(IN)
!
! FUNCTION RESULT:
!       Status:       The return value is a logical result indicating if the
!                     CRTM has been correctly initialised.
!                     If == .TRUE., all the ChannelInfo entries are valid.
!                        == .FALSE., any of the ChannelInfo entries are invalid.
!                     UNITS:      N/A
!                     TYPE:       LOGICAL
!                     DIMENSION:  Scalar
!
!:sdoc-:
!--------------------------------------------------------------------------------

  FUNCTION CRTM_IsInitialized( ChannelInfo ) RESULT( Status )
    TYPE(CRTM_ChannelInfo_type), INTENT(IN) :: ChannelInfo(:)
    LOGICAL :: Status
    Status = ALL(CRTM_ChannelInfo_Associated(ChannelInfo))
  END FUNCTION CRTM_IsInitialized
END MODULE CRTM_LifeCycle<|MERGE_RESOLUTION|>--- conflicted
+++ resolved
@@ -789,10 +789,7 @@
         netCDF = .FALSE.
         IF ( PRESENT(File_Path) ) Default_File_Path = File_Path
       END IF
-<<<<<<< HEAD
-=======
       ! Default_CloudCoeff_File = TRIM(ADJUSTL(Default_File_Path)) // TRIM(Default_CloudCoeff_File)
->>>>>>> 0cb4259f
       IF (PRESENT(Quiet) .AND. (.NOT. Quiet)) THEN
         WRITE(*, '("Loading cloud coefficients: ", a) ') TRIM(Default_CloudCoeff_File)
       END IF
