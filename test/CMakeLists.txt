--- conflicted
+++ resolved
@@ -61,26 +61,9 @@
   message(STATUS "Using existing local fix/ directory instead of downloading.")
 
 else()
-<<<<<<< HEAD
   # Download CRTM coefficients
   set( CRTM_COEFFS_PATH ${CMAKE_BINARY_DIR}/test_data/${REPO_VERSION})
   file(MAKE_DIRECTORY ${CRTM_COEFFS_PATH})
-=======
-	set( CRTM_COEFFS_BRANCH_PREFIX "crtm" )  #preserves the structure of the paths that have been used in jedi previously vs the local path above
-  set( CRTM_COEFFS_BRANCH "3.0.0_skylab_6.0" ) #this version is the CRTM version, not the jedi / skylab version (again, following prior installations -- I'm not tied to this in any way)
-	# it is my intention is to not have any difference between jedi/ufo versions of CRTM and stand-alond versions of CRTM -- they should both work "out of the box"
-  set( CRTM_COEFFS_PATH ${CMAKE_BINARY_DIR}/test_data/${REPO_VERSION})   #this is where the symlinks point to binary files for the testinput/* directory after ecbuild.
-  file(MAKE_DIRECTORY ${CRTM_COEFFS_PATH})
-
-  set( ECBUILD_DOWNLOAD_BASE_URL https://bin.ssec.wisc.edu/pub/s4/CRTM )
-  message(STATUS "download CRTM coeffs files from: ${ECBUILD_DOWNLOAD_BASE_URL}/file to ${CRTM_COEFFS_PATH}")
-  ecbuild_get_test_multidata( TARGET   get_crtm_coeffs
-                              NAMES    crtm_coefficients_${CRTM_COEFFS_BRANCH}.tar.gz:5e72e2788acbd7b1a71538ff12ad98b0
-                              DIRNAME  file
-                              DIRLOCAL ${CRTM_COEFFS_PATH}
-                              EXTRACT )
-endif()
->>>>>>> 23d6d2bf
 
 	set( CRTM_COEFFS_BRANCH_PREFIX "crtm" )  
   set( CRTM_COEFFS_BRANCH "3.0.0_skylab_6.0" ) 
@@ -356,55 +339,11 @@
 set_tests_properties(test_CloudCoeff_IO PROPERTIES ENVIRONMENT "OMP_NUM_THREADS=$ENV{OMP_NUM_THREADS}")
 
 #(CD) CloudCoeff netCDF I/O test
-<<<<<<< HEAD
 add_executable(CloudCoeff_IO_NC mains/unit/input_output/test_CloudCoeff_NC/test_cloud_coeff_io_nc.f90)
 target_link_libraries(CloudCoeff_IO_NC PRIVATE crtm)
 add_test(NAME test_CloudCoeff_IO_NC
          COMMAND $<TARGET_FILE:CloudCoeff_IO_NC>)
 set_tests_properties(test_CloudCoeff_IO_NC PROPERTIES ENVIRONMENT "OMP_NUM_THREADS=$ENV{OMP_NUM_THREADS}")
-=======
-ecbuild_add_executable (
-    TARGET "test_cloud_coeff_io_nc"
-        SOURCES mains/unit/input_output/test_CloudCoeff_NC/test_cloud_coeff_io_nc.f90
-        LIBS crtm
-        NOINSTALL
-        )
-ecbuild_add_test(
-    TARGET "Unit_test_cloud_coeff_io_nc"
-        COMMAND "test_cloud_coeff_io_nc"
-        OMP $ENV{OMP_NUM_THREADS}
-        TEST_DEPENDS get_crtm_coeffs
-        )
-
-
-#(CD) EmisCoeff I/O test
-ecbuild_add_executable (
-    TARGET "test_emis_coeff_io"
-        SOURCES mains/unit/input_output/test_EmisCoeff/test_emis_coeff_io.f90
-        LIBS crtm
-        NOINSTALL
-        )
-ecbuild_add_test(
-    TARGET "Unit_test_emis_coeff_io"
-        COMMAND "test_emis_coeff_io"
-        OMP $ENV{OMP_NUM_THREADS}
-        TEST_DEPENDS get_crtm_coeffs
-        )
-
-#(CD) EmisCoeff netCDF I/O test
-ecbuild_add_executable (
-    TARGET "test_emis_coeff_io_nc"
-        SOURCES mains/unit/input_output/test_EmisCoeff_NC/test_emis_coeff_io_nc.f90
-        LIBS crtm
-        NOINSTALL
-        )
-ecbuild_add_test(
-    TARGET "Unit_test_emis_coeff_io_nc"
-        COMMAND "test_emis_coeff_io_nc"
-        OMP $ENV{OMP_NUM_THREADS}
-        TEST_DEPENDS get_crtm_coeffs
-        )
->>>>>>> 23d6d2bf
 
 #(PS) Hypsometric Equation test
 add_executable(hypsometric_eq mains/unit/Unit_Test/test_Hypsometric.f90)
