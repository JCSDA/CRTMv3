# (C) Copyright 2017-2018 UCAR.
#
# This software is licensed under the terms of the Apache Licence Version 2.0
# which can be obtained at http://www.apache.org/licenses/LICENSE-2.0.

cmake_minimum_required (VERSION 3.12)
project("CRTM_Tests" VERSION 1.0.1 LANGUAGES Fortran C)
enable_testing ()

## Ecbuild integration
find_package( ecbuild QUIET )
include( ecbuild_system NO_POLICY_SCOPE )
ecbuild_declare_project()
list( APPEND CMAKE_MODULE_PATH ${CMAKE_CURRENT_SOURCE_DIR}/cmake )
set( CMAKE_DIRECTORY_LABELS ${PROJECT_NAME} )

# macro to create a symlink from src to dst
set(CMAKE_VERBOSE_MAKEFILE ON)

function(CREATE_SYMLINK src dst)
    foreach (FILENAME ${ARGN})
        execute_process( COMMAND ${CMAKE_COMMAND} -E create_symlink
            ${src}/${FILENAME}
            ${dst}/${FILENAME} )
        endforeach(FILENAME)
endfunction(CREATE_SYMLINK)

# macro to create a symlink from src to dst with just filename
function(CREATE_SYMLINK_FILENAME src dst)
    foreach (FILENAME ${ARGN})
        get_filename_component(filename ${FILENAME} NAME )
        execute_process( COMMAND ${CMAKE_COMMAND} -E create_symlink
            ${src}/${FILENAME}
            ${dst}/${filename} )
        endforeach(FILENAME)
endfunction(CREATE_SYMLINK_FILENAME)

# Create Data directory for test input config and symlink all files
list( APPEND crtm_test_input
      testinput/single_profile.yaml
)

file(MAKE_DIRECTORY ${CMAKE_CURRENT_BINARY_DIR}/testinput)
file(MAKE_DIRECTORY ${CMAKE_CURRENT_BINARY_DIR}/results)
file(MAKE_DIRECTORY ${CMAKE_CURRENT_BINARY_DIR}/results/adjoint)
file(MAKE_DIRECTORY ${CMAKE_CURRENT_BINARY_DIR}/results/tangent_linear)
file(MAKE_DIRECTORY ${CMAKE_CURRENT_BINARY_DIR}/results/k_matrix)
file(MAKE_DIRECTORY ${CMAKE_CURRENT_BINARY_DIR}/results/forward)
file(MAKE_DIRECTORY ${CMAKE_CURRENT_BINARY_DIR}/results/unit)
CREATE_SYMLINK( ${CMAKE_CURRENT_SOURCE_DIR} ${CMAKE_CURRENT_BINARY_DIR} ${crtm_test_input} )


if( DEFINED ENV{LOCAL_PATH_JEDI_TESTFILES})
    set(LOCAL_PATH_JEDI_TESTFILES "$ENV{LOCAL_PATH_JEDI_TESTFILES}")
endif()

if ( DEFINED ENV{CRTM_TEST_ROOT})
    set(CRTM_TEST_ROOT "$ENV{CRTM_TEST_ROOT}")
else()
    set(CRTM_TEST_ROOT ${CMAKE_CURRENT_SOURCE_DIR})
endif()

set( CRTM_COEFFS_BRANCH "3.0.0" )

# If local path to testfiles is defined don't download
#if( DEFINED LOCAL_PATH_JEDI_TESTFILES )
IF(EXISTS  ${CMAKE_SOURCE_DIR}/fix)
  set( CRTM_COEFFS_PATH ${CMAKE_SOURCE_DIR}/fix )
  message(STATUS "use LOCAL_PATH_JEDI_TESTFILES: ${CRTM_COEFFS_PATH}")
  message("Using existing local fix directory instead of downloading.")
# Download CRTM coefficients
else()
<<<<<<< HEAD
   #### Version 3
   #set( CRTM_COEFFS_BRANCH_PREFIX "crtm" )  #preserves the structure of the paths that have been used in jedi previously vs the local path above
   set( CRTM_COEFFS_BRANCH "3.0.0_skylab_4.0" ) #this version is the CRTM version, not the jedi / skylab version (again, following prior installations -- I'm not tied to this in any way)     
   # it is my intention is to not have any difference between jedi/ufo versions of CRTM and stand-alond versions of CRTM -- they should both work "out of the box"
   #set( CRTM_COEFFS_PATH ${CMAKE_BINARY_DIR}/test_data/${REPO_VERSION})   #this is where the symlinks point to binary files for the testinput/* directory after ecbuild.
   #file(MAKE_DIRECTORY ${CRTM_COEFFS_PATH})
#  set( ECBUILD_DOWNLOAD_BASE_URL https://gdex.ucar.edu/dataset/jedi-skylab )
   #set( ECBUILD_DOWNLOAD_BASE_URL https://ftp.ssec.wisc.edu/pub/s4/CRTM )
   #message(STATUS "download CRTM coeffs files from: ${ECBUILD_DOWNLOAD_BASE_URL}/file to ${CRTM_COEFFS_PATH}")
   #ecbuild_get_test_multidata( TARGET   get_crtm_coeffs
   #                            NAMES    crtm_coefficients_${CRTM_COEFFS_BRANCH}.tar.gz:9941a3c099704108830e33e49792478   #i'm assuming these are md5sums, this is the md5sum for crtm_coefficients_3.0.0_skylab_4.0.tar.gz as of March 8, 2023 that was sent to gdex
   #                            DIRNAME  file
   #                            DIRLOCAL ${CRTM_COEFFS_PATH}
   #                            EXTRACT )

  ####Version 2.4.1	
  set( CRTM_COEFFS_PATH ${CMAKE_BINARY_DIR}/test_data/crtm/${CRTM_COEFFS_BRANCH})
  file(MAKE_DIRECTORY ${CRTM_COEFFS_PATH})
  #set( ECBUILD_DOWNLOAD_BASE_URL https://gdex.ucar.edu/dataset/jedi-skylab/file )
  set( ECBUILD_DOWNLOAD_BASE_URL https://ftp.ssec.wisc.edu/pub/s4/CRTM )
  set( test_files_dirname crtm_coefficients_${CRTM_COEFFS_BRANCH}.tar.gz )
  set( checksum "0")
  message(STATUS "download CRTM coeffs files from: ${ECBUILD_DOWNLOAD_BASE_URL} to ${CRTM_COEFFS_PATH}")

  list( APPEND CRTM_DATA_DOWNLOADER_ARGS
                ${ECBUILD_DOWNLOAD_BASE_URL}
                ${CMAKE_BINARY_DIR}/test_data
                ${test_files_dirname}
                ${checksum} )

  # Create download script for ufo_get_*_test_data test
  set ( FILENAME crtm_data_downloader.py)
  set ( SOURCE_FILE ${CMAKE_CURRENT_SOURCE_DIR}/${FILENAME} )
  set ( DEST_FILE ${CMAKE_BINARY_DIR}/bin/${FILENAME} )

  if( EXISTS "${SOURCE_FILE}.in" )
    configure_file( ${SOURCE_FILE}.in ${DEST_FILE} @ONLY )
  else()
    configure_file( ${SOURCE_FILE}    ${DEST_FILE} @ONLY )
  endif()

  # add test for downloading data
  ecbuild_add_test( TARGET    get_crtm_coeffs
                    TYPE      SCRIPT
                    COMMAND   ${CMAKE_BINARY_DIR}/bin/crtm_data_downloader.py
                    ARGS      ${CRTM_DATA_DOWNLOADER_ARGS} )
=======
	set( CRTM_COEFFS_BRANCH_PREFIX "crtm" )  #preserves the structure of the paths that have been used in jedi previously vs the local path above
  set( CRTM_COEFFS_BRANCH "3.0.0_skylab_4.0" ) #this version is the CRTM version, not the jedi / skylab version (again, following prior installations -- I'm not tied to this in any way)
	# it is my intention is to not have any difference between jedi/ufo versions of CRTM and stand-alond versions of CRTM -- they should both work "out of the box"
  set( CRTM_COEFFS_PATH ${CMAKE_BINARY_DIR}/test_data/${REPO_VERSION})   #this is where the symlinks point to binary files for the testinput/* directory after ecbuild.
  file(MAKE_DIRECTORY ${CRTM_COEFFS_PATH})
#  set( ECBUILD_DOWNLOAD_BASE_URL https://gdex.ucar.edu/dataset/jedi-skylab )
  set( ECBUILD_DOWNLOAD_BASE_URL ftp://ftp.ssec.wisc.edu/pub/s4/CRTM )
  message(STATUS "download CRTM coeffs files from: ${ECBUILD_DOWNLOAD_BASE_URL}/file to ${CRTM_COEFFS_PATH}")
  ecbuild_get_test_multidata( TARGET   get_crtm_coeffs
                              NAMES    crtm_coefficients_${CRTM_COEFFS_BRANCH}.tar.gz:9cf4b1cc57e20802e608a597d7f53073  #i'm assuming these are md5sums, this is the md5sum for crtm_coefficients_3.0.0_skylab_4.0.tar.gz as of March 8, 2023 that was sent to gdex
                              DIRNAME  file
                              DIRLOCAL ${CRTM_COEFFS_PATH}
                              EXTRACT )
>>>>>>> 01fc4ca7
endif()

# Add files to cmake resources
ecbuild_add_resources( TARGET crtm_test_scripts
                       SOURCES_PACK
                       ${crtm_test_input}
                     )

# Create list of sensor ids for testing
list( APPEND Simple_Sensor_Ids
        atms_n21
        cris-fsr_n21
        v.abi_g18
	atms_npp
        cris399_npp
        v.abi_gr
	abi_g18
        modis_aqua
)

list( APPEND ScatteringSwitch_Sensor_Ids
        atms_n21
        cris-fsr_n21
        v.abi_g18
	atms_npp
        cris399_npp
        v.abi_gr
	abi_g18
        modis_aqua
)

list( APPEND SOI_Sensor_Ids
        atms_n21
        cris-fsr_n21
        v.abi_g18	
        atms_npp
        cris399_npp
        v.abi_gr
	abi_g18
        modis_aqua
)

list( APPEND VerticalCoordinates_Sensor_Ids
        atms_n21
        cris-fsr_n21
        v.abi_g18	
        atms_npp
        cris399_npp
        v.abi_gr
	abi_g18
        modis_aqua
)

list( APPEND SSU_Sensor_Ids
        ssu_n06
        ssu_n14
)

list( APPEND ClearSky_Sensor_Ids
        atms_n21
        cris-fsr_n21
        v.abi_g18
        atms_npp
        cris399_npp
        v.abi_gr
	abi_g18
        modis_aqua
)

# Create list of sensor ids for testing
list( APPEND AOD_Sensor_Ids
	cris-fsr_n21
	v.abi_g18
        cris399_npp
        v.abi_gr
	abi_g18
        airs_aqua
)

# Create list of sensor ids for testing
list( APPEND Zeeman_Sensor_Ids
      ssmis_f20
      ssmis_f19
      ssmis_f18
      ssmis_f17
      ssmis_f16
)


list( APPEND ChannelSubset_Sensor_Ids
      iasi_metop-b
)

list( APPEND Aircraft_Sensor_Ids
      cris-fsr_n21
      crisB1_npp
)

list( APPEND OMPoverChannels_Sensor_Ids
        atms_npp
)

list (APPEND common_tests
     Simple
     AOD
     Zeeman
     ChannelSubset
     ClearSky
     Aircraft
     ScatteringSwitch
     SOI
     SSU
     VerticalCoordinates
)

list (APPEND omp_tests
     OMPoverChannels
)


list (APPEND regression_types
     forward
     k_matrix
)

list (APPEND TLAD_types
     adjoint
     tangent_linear
)

list (APPEND TLAD_tests
     Simple
     ClearSky
)


#####################################################################

ecbuild_add_test( TARGET  test_check_crtm
                  SOURCES mains/application/check_crtm.F90
                  ARGS    "testinput/single_profile.yaml"
                  OMP     $ENV{OMP_NUM_THREADS}
                  LIBS    crtm
                  TEST_DEPENDS get_crtm_coeffs)

ecbuild_add_test( TARGET  test_check_crtm_random
                  SOURCES mains/application/check_crtm_random_profiles.F90
                  ARGS    "testinput/single_profile.yaml"
                  OMP     $ENV{OMP_NUM_THREADS}
                  LIBS    crtm
                  TEST_DEPENDS get_crtm_coeffs)

#---------------------------------------------------------------------------------
#unit tests

#first upper level Unit_Test

#implementation of Patrick's modified TL convergence test.
ecbuild_add_executable (
    TARGET  "TL_TEST"
    SOURCES mains/unit/Unit_Test/test_TL.f90
    LIBS    crtm
    NOINSTALL
    )
ecbuild_add_test (
    TARGET "Unit_TL_TEST"
    COMMAND "TL_TEST"
    OMP     $ENV{OMP_NUM_THREADS}
    TEST_DEPENDS get_crtm_coeffs
    )

#(PS) SpcCoeff Version 3 I/O test
ecbuild_add_executable (
	TARGET "test_spc_io"
	SOURCES mains/unit/input_output/test_SpcCoeff/test_spc_io.f90
	LIBS crtm
	NOINSTALL
	)
ecbuild_add_test(
	TARGET "Unit_test_spc_io"
	COMMAND "test_spc_io"
	OMP     $ENV{OMP_NUM_THREADS}
	TEST_DEPENDS get_crtm_coeffs
	)

#(PS) SpcCoeff netCDF I/O test
ecbuild_add_executable (
    TARGET "test_spc_io_nc"
	SOURCES mains/unit/input_output/test_SpcCoeff_NC/test_spc_io_nc.f90
	LIBS crtm
	NOINSTALL
	)
ecbuild_add_test(
    TARGET "Unit_test_spc_io_nc"
	COMMAND "test_spc_io_nc"
	OMP $ENV{OMP_NUM_THREADS}
	TEST_DEPENDS get_crtm_coeffs
	)

#(PS) TauCoeff netCDF I/O test
ecbuild_add_executable (
	TARGET "test_taucoeff_io_nc"
	SOURCES mains/unit/input_output/test_TauCoeff_NC/test_taucoeff_io_nc.f90 
	LIBS crtm
	NOINSTALL
	)

ecbuild_add_test(
	TARGET "Unit_test_tc_io_nc"
	COMMAND "test_taucoeff_io_nc"
	OMP $ENV{OMP_NUM_THREADS}
	TEST_DEPENDS get_crtm_coeffs
	)

#(CD) AerosolCoeff I/O test
ecbuild_add_executable (
    TARGET "test_aerosol_coeff_io"
        SOURCES mains/unit/input_output/test_AerosolCoeff/test_aerosol_coeff_io.f90
        LIBS crtm
        NOINSTALL
        )
ecbuild_add_test(
    TARGET "Unit_test_aerosol_coeff_io"
        COMMAND "test_aerosol_coeff_io"
        OMP $ENV{OMP_NUM_THREADS}
        TEST_DEPENDS get_crtm_coeffs
        )

#(CD) AerosolCoeff netCDF I/O test
ecbuild_add_executable (
    TARGET "test_aerosol_coeff_io_nc"
        SOURCES mains/unit/input_output/test_AerosolCoeff_NC/test_aerosol_coeff_io_nc.f90
        LIBS crtm
        NOINSTALL
        )
ecbuild_add_test(
    TARGET "Unit_test_aerosol_coeff_io_nc"
        COMMAND "test_aerosol_coeff_io_nc"
        OMP $ENV{OMP_NUM_THREADS}
        TEST_DEPENDS get_crtm_coeffs
        )

#(CD) EmisCoeff I/O test
#ecbuild_add_executable (
#    TARGET "test_emis_coeff_io"
#        SOURCES mains/unit/input_output/test_EmisCoeff/test_emis_coeff_io.f90
#        LIBS crtm
#        NOINSTALL
#        )
#ecbuild_add_test(
#    TARGET "Unit_test_emis_coeff_io"
#        COMMAND "test_emis_coeff_io"
#        OMP $ENV{OMP_NUM_THREADS}
#        TEST_DEPENDS get_crtm_coeffs
#        )

#(CD) EmisCoeff netCDF I/O test
#ecbuild_add_executable (
#    TARGET "test_emis_coeff_io_nc"
#        SOURCES mains/unit/input_output/test_EmisCoeff_NC/test_emis_coeff_io_nc.f90
#        LIBS crtm
#        NOINSTALL
#        )
#ecbuild_add_test(
#    TARGET "Unit_test_emis_coeff_io_nc"
#        COMMAND "test_emis_coeff_io_nc"
#        OMP $ENV{OMP_NUM_THREADS}
#        TEST_DEPENDS get_crtm_coeffs
#        )

#(PS) Hypsometric Equation test
ecbuild_add_executable (
    TARGET "test_hypsometric_eq"
    SOURCES mains/unit/Unit_Test/test_Hypsometric.f90
    LIBS crtm
    NOINSTALL
    )

ecbuild_add_test(
    TARGET "Unit_test_hypsometric_eq"
    COMMAND "test_hypsometric_eq"
    OMP $ENV{OMP_NUM_THREADS}
    )


#=================================================================================
#forward and k_matrix regression tests
foreach(regtype IN LISTS regression_types)
  string(COMPARE EQUAL ${regtype} "k_matrix" isregtype)
  foreach(testtype IN LISTS common_tests)
    string(COMPARE EQUAL ${testtype} "Aircraft" istesttype)
    if (isregtype AND istesttype)
       continue() #skip Aircraft type for k_Matrix
    endif()
    ecbuild_add_executable( TARGET  "test_${regtype}_test_${testtype}"
                            SOURCES "mains/regression/${regtype}/test_${testtype}/test_${testtype}.f90"
                            LIBS    crtm
                            NOINSTALL)

    foreach(sensor_id IN LISTS ${testtype}_Sensor_Ids)

          ecbuild_add_test( TARGET  "test_${regtype}_${testtype}_${sensor_id}"
                            OMP     $ENV{OMP_NUM_THREADS}
                            COMMAND "test_${regtype}_test_${testtype}"
                            ARGS    "${sensor_id}"
                            TEST_DEPENDS get_crtm_coeffs)
    endforeach()
  endforeach()
endforeach()


#---------------------------------------------------------------------------------
#TLAD Regression tests
foreach(regtype IN LISTS TLAD_types)
  foreach(testtype IN LISTS TLAD_tests)
    if (isregtype AND istesttype)
       continue() #skip Aircraft type for k_Matrix
    endif()
    ecbuild_add_executable( TARGET  "test_${regtype}_test_${testtype}"
                            SOURCES "mains/regression/${regtype}/test_${testtype}/test_${testtype}.f90"
                            LIBS    crtm
                            NOINSTALL)

    foreach(sensor_id IN LISTS ${testtype}_Sensor_Ids)
          ecbuild_add_test( TARGET  "test_${regtype}_${testtype}_${sensor_id}"
                            OMP     $ENV{OMP_NUM_THREADS}
                            COMMAND "test_${regtype}_test_${testtype}"
                            ARGS    "${sensor_id}"
                            TEST_DEPENDS get_crtm_coeffs)
    endforeach()
  endforeach()
endforeach()


#=================================================================================
#OpenMP regression tests
foreach(regtype IN LISTS regression_types)
  string(COMPARE EQUAL ${regtype} "k_matrix" isregtype)
  if (isregtype)
    continue() #skip all k_matrix tests
  endif()
  foreach(testtype IN LISTS omp_tests)
    ecbuild_add_executable( TARGET  "test_${regtype}_test_${testtype}"
                            SOURCES "mains/regression/${regtype}/test_${testtype}/test_${testtype}.F90"
                            LIBS    crtm
                            NOINSTALL)
 
    foreach(sensor_id IN LISTS ${testtype}_Sensor_Ids)
  
          ecbuild_add_test( TARGET  "test_${regtype}_${testtype}_${sensor_id}"
                            OMP     $ENV{OMP_NUM_THREADS}
                            COMMAND "test_${regtype}_test_${testtype}"
                            ARGS    "${sensor_id}"
                            TEST_DEPENDS get_crtm_coeffs)
    endforeach()
  endforeach() 
endforeach()



#####################################################################
# Files for CRTM tests
#####################################################################

list( APPEND crtm_test_input
Test_Input/ECMWF_5K/Big_Endian/ecmwf_5k_atmosphereccol.bin
Test_Input/ECMWF_5K/Big_Endian/ecmwf_5k_surfaceccol.bin
Test_Input/ECMWF_5K/Big_Endian/ecmwf_5k_geometryccol.bin
AerosolCoeff/Little_Endian/AerosolCoeff.bin
AerosolCoeff/netCDF/AerosolCoeff.nc4
CloudCoeff/Little_Endian/CloudCoeff.bin
EmisCoeff/MW_Water/Little_Endian/FASTEM6.MWwater.EmisCoeff.bin
EmisCoeff/IR_Ice/SEcategory/Little_Endian/NPOESS.IRice.EmisCoeff.bin
EmisCoeff/IR_Land/SEcategory/Little_Endian/NPOESS.IRland.EmisCoeff.bin
EmisCoeff/IR_Snow/SEcategory/Little_Endian/NPOESS.IRsnow.EmisCoeff.bin
EmisCoeff/IR_Snow/Nalli/Little_Endian/Nalli.IRsnow.EmisCoeff.bin
EmisCoeff/VIS_Ice/SEcategory/Little_Endian/NPOESS.VISice.EmisCoeff.bin
EmisCoeff/VIS_Land/SEcategory/Little_Endian/NPOESS.VISland.EmisCoeff.bin
EmisCoeff/VIS_Snow/SEcategory/Little_Endian/NPOESS.VISsnow.EmisCoeff.bin
EmisCoeff/VIS_Water/SEcategory/Little_Endian/NPOESS.VISwater.EmisCoeff.bin
EmisCoeff/IR_Water/Little_Endian/Nalli.IRwater.EmisCoeff.bin
EmisCoeff/IR_Land/SEcategory/Little_Endian/USGS.IRland.EmisCoeff.bin
EmisCoeff/VIS_Land/SEcategory/Little_Endian/USGS.VISland.EmisCoeff.bin
SpcCoeff/Little_Endian/hirs4_metop-a.SpcCoeff.bin
TauCoeff/ODPS/Little_Endian/hirs4_metop-a.TauCoeff.bin
SpcCoeff/Little_Endian/amsua_n19.SpcCoeff.bin
TauCoeff/ODPS/Little_Endian/amsua_n19.TauCoeff.bin
SpcCoeff/Little_Endian/amsua_metop-a.SpcCoeff.bin
TauCoeff/ODPS/Little_Endian/amsua_metop-a.TauCoeff.bin
SpcCoeff/netCDF/amsua_aqua.SpcCoeff.nc
TauCoeff/ODPS/netCDF/amsua_aqua.TauCoeff.nc
SpcCoeff/Little_Endian/gmi_gpm.SpcCoeff.bin
TauCoeff/ODPS/Little_Endian/gmi_gpm.TauCoeff.bin
SpcCoeff/Little_Endian/seviri_m08.SpcCoeff.bin
TauCoeff/ODAS/Little_Endian/seviri_m08.TauCoeff.bin
SpcCoeff/Little_Endian/cris-fsr_n21.SpcCoeff.bin
TauCoeff/ODPS/Little_Endian/cris-fsr_n21.TauCoeff.bin
SpcCoeff/Little_Endian/cris-fsr_npp.SpcCoeff.bin
TauCoeff/ODPS/Little_Endian/cris-fsr_npp.TauCoeff.bin
SpcCoeff/Little_Endian/iasi_metop-a.SpcCoeff.bin
TauCoeff/ODPS/Little_Endian/iasi_metop-a.TauCoeff.bin
SpcCoeff/Little_Endian/iasi_metop-b.SpcCoeff.bin
TauCoeff/ODPS/Little_Endian/iasi_metop-b.TauCoeff.bin
SpcCoeff/Little_Endian/mhs_n19.SpcCoeff.bin
TauCoeff/ODPS/Little_Endian/mhs_n19.TauCoeff.bin
SpcCoeff/Little_Endian/sndrD1_g15.SpcCoeff.bin
TauCoeff/ODPS/Little_Endian/sndrD1_g15.TauCoeff.bin
SpcCoeff/Little_Endian/sndrD2_g15.SpcCoeff.bin
TauCoeff/ODPS/Little_Endian/sndrD2_g15.TauCoeff.bin
SpcCoeff/Little_Endian/sndrD3_g15.SpcCoeff.bin
TauCoeff/ODPS/Little_Endian/sndrD3_g15.TauCoeff.bin
SpcCoeff/Little_Endian/sndrD4_g15.SpcCoeff.bin
TauCoeff/ODPS/Little_Endian/sndrD4_g15.TauCoeff.bin
SpcCoeff/Little_Endian/airs_aqua.SpcCoeff.bin
TauCoeff/ODPS/Little_Endian/airs_aqua.TauCoeff.bin
SpcCoeff/Little_Endian/modis_aqua.SpcCoeff.bin
TauCoeff/ODPS/Little_Endian/modis_aqua.TauCoeff.bin
SpcCoeff/Little_Endian/cris-fsr_n21.SpcCoeff.bin
TauCoeff/ODPS/Little_Endian/cris-fsr_n21.TauCoeff.bin
SpcCoeff/Little_Endian/atms_n21.SpcCoeff.bin
TauCoeff/ODPS/Little_Endian/atms_n21.TauCoeff.bin
SpcCoeff/Little_Endian/v.viirs-m_j2.SpcCoeff.bin
TauCoeff/ODPS/Little_Endian/v.viirs-m_j2.TauCoeff.bin
SpcCoeff/Little_Endian/v.abi_g18.SpcCoeff.bin
TauCoeff/ODAS/Little_Endian/v.abi_g18.TauCoeff.bin
SpcCoeff/Little_Endian/abi_g18.SpcCoeff.bin
TauCoeff/ODPS/Little_Endian/abi_g18.TauCoeff.bin
SpcCoeff/Little_Endian/cris399_npp.SpcCoeff.bin
TauCoeff/ODPS/Little_Endian/cris399_npp.TauCoeff.bin
SpcCoeff/Little_Endian/crisB1_npp.SpcCoeff.bin
TauCoeff/ODPS/Little_Endian/crisB1_npp.TauCoeff.bin
SpcCoeff/Little_Endian/atms_npp.SpcCoeff.bin
TauCoeff/ODPS/Little_Endian/atms_npp.TauCoeff.bin
SpcCoeff/Little_Endian/v.viirs-m_npp.SpcCoeff.bin
TauCoeff/ODAS/Little_Endian/v.viirs-m_npp.TauCoeff.bin
SpcCoeff/Little_Endian/v.abi_gr.SpcCoeff.bin
TauCoeff/ODAS/Little_Endian/v.abi_gr.TauCoeff.bin
TauCoeff/ODPS/Little_Endian/zssmis_f20.TauCoeff.bin
TauCoeff/ODPS/Little_Endian/zssmis_f19.TauCoeff.bin
TauCoeff/ODPS/Little_Endian/zssmis_f18.TauCoeff.bin
TauCoeff/ODPS/Little_Endian/zssmis_f17.TauCoeff.bin
TauCoeff/ODPS/Little_Endian/zssmis_f16.TauCoeff.bin
TauCoeff/ODPS/Little_Endian/ssmis_f20.TauCoeff.bin
TauCoeff/ODPS/Little_Endian/ssmis_f19.TauCoeff.bin
TauCoeff/ODPS/Little_Endian/ssmis_f18.TauCoeff.bin
TauCoeff/ODPS/Little_Endian/ssmis_f17.TauCoeff.bin
TauCoeff/ODPS/Little_Endian/ssmis_f16.TauCoeff.bin
SpcCoeff/Little_Endian/ssmis_f20.SpcCoeff.bin
SpcCoeff/Little_Endian/ssmis_f18.SpcCoeff.bin
SpcCoeff/Little_Endian/ssmis_f19.SpcCoeff.bin
SpcCoeff/Little_Endian/ssmis_f16.SpcCoeff.bin
SpcCoeff/Little_Endian/ssmis_f17.SpcCoeff.bin
TauCoeff/ODPS/Little_Endian/ssu_n06.TauCoeff.bin
TauCoeff/ODPS/Little_Endian/ssu_n07.TauCoeff.bin
TauCoeff/ODPS/Little_Endian/ssu_n08.TauCoeff.bin
TauCoeff/ODPS/Little_Endian/ssu_n09.TauCoeff.bin
TauCoeff/ODPS/Little_Endian/ssu_n11.TauCoeff.bin
TauCoeff/ODPS/Little_Endian/ssu_n14.TauCoeff.bin
SpcCoeff/Little_Endian/ssu_n06.SpcCoeff.bin
SpcCoeff/Little_Endian/ssu_n07.SpcCoeff.bin
SpcCoeff/Little_Endian/ssu_n08.SpcCoeff.bin
SpcCoeff/Little_Endian/ssu_n09.SpcCoeff.bin
SpcCoeff/Little_Endian/ssu_n11.SpcCoeff.bin
SpcCoeff/Little_Endian/ssu_n14.SpcCoeff.bin
)

# Symlink all CRTM files
# Version 3
# CREATE_SYMLINK_FILENAME( ${CRTM_COEFFS_PATH}/${CRTM_COEFFS_BRANCH_PREFIX}/${CRTM_COEFFS_BRANCH}
CREATE_SYMLINK_FILENAME( ${CRTM_COEFFS_PATH}
                         ${CMAKE_CURRENT_BINARY_DIR}/testinput
                         ${crtm_test_input} )<|MERGE_RESOLUTION|>--- conflicted
+++ resolved
@@ -70,54 +70,6 @@
   message("Using existing local fix directory instead of downloading.")
 # Download CRTM coefficients
 else()
-<<<<<<< HEAD
-   #### Version 3
-   #set( CRTM_COEFFS_BRANCH_PREFIX "crtm" )  #preserves the structure of the paths that have been used in jedi previously vs the local path above
-   set( CRTM_COEFFS_BRANCH "3.0.0_skylab_4.0" ) #this version is the CRTM version, not the jedi / skylab version (again, following prior installations -- I'm not tied to this in any way)     
-   # it is my intention is to not have any difference between jedi/ufo versions of CRTM and stand-alond versions of CRTM -- they should both work "out of the box"
-   #set( CRTM_COEFFS_PATH ${CMAKE_BINARY_DIR}/test_data/${REPO_VERSION})   #this is where the symlinks point to binary files for the testinput/* directory after ecbuild.
-   #file(MAKE_DIRECTORY ${CRTM_COEFFS_PATH})
-#  set( ECBUILD_DOWNLOAD_BASE_URL https://gdex.ucar.edu/dataset/jedi-skylab )
-   #set( ECBUILD_DOWNLOAD_BASE_URL https://ftp.ssec.wisc.edu/pub/s4/CRTM )
-   #message(STATUS "download CRTM coeffs files from: ${ECBUILD_DOWNLOAD_BASE_URL}/file to ${CRTM_COEFFS_PATH}")
-   #ecbuild_get_test_multidata( TARGET   get_crtm_coeffs
-   #                            NAMES    crtm_coefficients_${CRTM_COEFFS_BRANCH}.tar.gz:9941a3c099704108830e33e49792478   #i'm assuming these are md5sums, this is the md5sum for crtm_coefficients_3.0.0_skylab_4.0.tar.gz as of March 8, 2023 that was sent to gdex
-   #                            DIRNAME  file
-   #                            DIRLOCAL ${CRTM_COEFFS_PATH}
-   #                            EXTRACT )
-
-  ####Version 2.4.1	
-  set( CRTM_COEFFS_PATH ${CMAKE_BINARY_DIR}/test_data/crtm/${CRTM_COEFFS_BRANCH})
-  file(MAKE_DIRECTORY ${CRTM_COEFFS_PATH})
-  #set( ECBUILD_DOWNLOAD_BASE_URL https://gdex.ucar.edu/dataset/jedi-skylab/file )
-  set( ECBUILD_DOWNLOAD_BASE_URL https://ftp.ssec.wisc.edu/pub/s4/CRTM )
-  set( test_files_dirname crtm_coefficients_${CRTM_COEFFS_BRANCH}.tar.gz )
-  set( checksum "0")
-  message(STATUS "download CRTM coeffs files from: ${ECBUILD_DOWNLOAD_BASE_URL} to ${CRTM_COEFFS_PATH}")
-
-  list( APPEND CRTM_DATA_DOWNLOADER_ARGS
-                ${ECBUILD_DOWNLOAD_BASE_URL}
-                ${CMAKE_BINARY_DIR}/test_data
-                ${test_files_dirname}
-                ${checksum} )
-
-  # Create download script for ufo_get_*_test_data test
-  set ( FILENAME crtm_data_downloader.py)
-  set ( SOURCE_FILE ${CMAKE_CURRENT_SOURCE_DIR}/${FILENAME} )
-  set ( DEST_FILE ${CMAKE_BINARY_DIR}/bin/${FILENAME} )
-
-  if( EXISTS "${SOURCE_FILE}.in" )
-    configure_file( ${SOURCE_FILE}.in ${DEST_FILE} @ONLY )
-  else()
-    configure_file( ${SOURCE_FILE}    ${DEST_FILE} @ONLY )
-  endif()
-
-  # add test for downloading data
-  ecbuild_add_test( TARGET    get_crtm_coeffs
-                    TYPE      SCRIPT
-                    COMMAND   ${CMAKE_BINARY_DIR}/bin/crtm_data_downloader.py
-                    ARGS      ${CRTM_DATA_DOWNLOADER_ARGS} )
-=======
 	set( CRTM_COEFFS_BRANCH_PREFIX "crtm" )  #preserves the structure of the paths that have been used in jedi previously vs the local path above
   set( CRTM_COEFFS_BRANCH "3.0.0_skylab_4.0" ) #this version is the CRTM version, not the jedi / skylab version (again, following prior installations -- I'm not tied to this in any way)
 	# it is my intention is to not have any difference between jedi/ufo versions of CRTM and stand-alond versions of CRTM -- they should both work "out of the box"
@@ -131,7 +83,6 @@
                               DIRNAME  file
                               DIRLOCAL ${CRTM_COEFFS_PATH}
                               EXTRACT )
->>>>>>> 01fc4ca7
 endif()
 
 # Add files to cmake resources
