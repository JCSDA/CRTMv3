# (C) Copyright 2017-2018 UCAR.
#
# This software is licensed under the terms of the Apache Licence Version 2.0
# which can be obtained at http://www.apache.org/licenses/LICENSE-2.0.

cmake_minimum_required (VERSION 3.12)
project("CRTM_Tests" VERSION 1.0.1 LANGUAGES Fortran C)
enable_testing ()

list( APPEND CMAKE_MODULE_PATH ${CMAKE_CURRENT_SOURCE_DIR}/cmake )
set( CMAKE_DIRECTORY_LABELS ${PROJECT_NAME} )

# macro to create a symlink from src to dst
function(CREATE_SYMLINK src dst)
    foreach (FILENAME ${ARGN})
        execute_process( COMMAND ${CMAKE_COMMAND} -E create_symlink
            ${src}/${FILENAME}
            ${dst}/${FILENAME} )
        endforeach(FILENAME)
endfunction(CREATE_SYMLINK)

# macro to create a symlink from src to dst with just filename
function(CREATE_SYMLINK_FILENAME src dst)
    foreach (FILENAME ${ARGN})
        get_filename_component(filename ${FILENAME} NAME )
        execute_process( COMMAND ${CMAKE_COMMAND} -E create_symlink
            ${src}/${FILENAME}
            ${dst}/${filename} )
        endforeach(FILENAME)
endfunction(CREATE_SYMLINK_FILENAME)

# Create Data directory for test input config and symlink all files

file(MAKE_DIRECTORY ${CMAKE_CURRENT_BINARY_DIR}/testinput)
file(MAKE_DIRECTORY ${CMAKE_CURRENT_BINARY_DIR}/results)
file(MAKE_DIRECTORY ${CMAKE_CURRENT_BINARY_DIR}/results/adjoint)
file(MAKE_DIRECTORY ${CMAKE_CURRENT_BINARY_DIR}/results/tangent_linear)
file(MAKE_DIRECTORY ${CMAKE_CURRENT_BINARY_DIR}/results/k_matrix)
file(MAKE_DIRECTORY ${CMAKE_CURRENT_BINARY_DIR}/results/forward)
file(MAKE_DIRECTORY ${CMAKE_CURRENT_BINARY_DIR}/results/unit)


if( DEFINED ENV{LOCAL_PATH_JEDI_TESTFILES})
    set(LOCAL_PATH_JEDI_TESTFILES "$ENV{LOCAL_PATH_JEDI_TESTFILES}")
endif()

if ( DEFINED ENV{CRTM_TEST_ROOT})
    set(CRTM_TEST_ROOT "$ENV{CRTM_TEST_ROOT}")
else()
    set(CRTM_TEST_ROOT ${CMAKE_CURRENT_SOURCE_DIR})
endif()

<<<<<<< HEAD
set( CRTM_COEFFS_BRANCH "3.0.1" )
=======

>>>>>>> a602b4a0

# If local path to testfiles is defined don't download
IF(EXISTS  ${CMAKE_SOURCE_DIR}/fix)
  set( CRTM_COEFFS_PATH ${CMAKE_SOURCE_DIR}/fix )
<<<<<<< HEAD
  message(STATUS "Use CRTM_COEFFS_PATH: ${CRTM_COEFFS_PATH}")
  message(STATUS "Using existing local fix/ directory instead of downloading.")

else()
  # Download CRTM coefficients
  set( CRTM_COEFFS_PATH ${CMAKE_BINARY_DIR}/test_data/${REPO_VERSION})
  file(MAKE_DIRECTORY ${CRTM_COEFFS_PATH})

	set( CRTM_COEFFS_BRANCH_PREFIX "crtm" )  
  set( CRTM_COEFFS_BRANCH "3.0.1_skylab_6.0" ) 

#  set( DOWNLOAD_BASE_URL "https://bin.ssec.wisc.edu/pub/s4/CRTM/file")
#
#  set( test_files_dirname crtm_coefficients_${CRTM_COEFFS_BRANCH}.tar.gz )  #UPDATE TARBALL FILENAME HERE
#  set( checksum "9cf4b1cc57e20802e608a597d7f53073") #MD5SUM, update this if the file above is updated / changed
#
#  message(STATUS "fix/ does not exist, download CRTM coeffs files from: ${DOWNLOAD_BASE_URL} to ${CRTM_COEFFS_PATH}")
#
#  list( APPEND CRTM_DATA_DOWNLOADER_ARGS
#                ${DOWNLOAD_BASE_URL}
#                ${CRTM_COEFFS_PATH}
#                ${test_files_dirname}
#                ${checksum} )
#
#  # Create download script for ufo_get_*_test_data test
#  set ( FILENAME crtm_data_downloader.py)
#  set ( SOURCE_FILE ${CMAKE_CURRENT_SOURCE_DIR}/${FILENAME} )
#  set ( DEST_FILE ${CMAKE_BINARY_DIR}/bin/${FILENAME} )
#
#  if( EXISTS "${SOURCE_FILE}.in" )
#    configure_file( ${SOURCE_FILE}.in ${DEST_FILE} @ONLY )
#  else()
#    configure_file( ${SOURCE_FILE}    ${DEST_FILE} @ONLY )
#  endif()
#
#  # add command to download coefficient data during build step, rather than as a test
#  add_custom_target(get_crtm_coeffs
#    COMMAND ${CMAKE_BINARY_DIR}/bin/crtm_data_downloader.py ${CRTM_DATA_DOWNLOADER_ARGS})

  # Existing definitions
  set(CRTM_COEFFS_PATH ${CMAKE_BINARY_DIR}/test_data/${REPO_VERSION})
  file(MAKE_DIRECTORY ${CRTM_COEFFS_PATH})

  set(DOWNLOAD_BASE_URL "https://bin.ssec.wisc.edu/pub/s4/CRTM/file")
  set(test_files_dirname crtm_coefficients_${CRTM_COEFFS_BRANCH}.tar.gz) 
  set(checksum "5f6d1c7c272af5a2ab39c72235bcd2a8") # MD5SUM

  set(DOWNLOAD_URL "${DOWNLOAD_BASE_URL}/${test_files_dirname}")
  set(DOWNLOAD_DEST "${CRTM_COEFFS_PATH}/${test_files_dirname}")

  # Download during CMake configure step
  message(STATUS "Downloading CRTM coeffs files from: ${DOWNLOAD_URL} to ${DOWNLOAD_DEST}")
  file(DOWNLOAD ${DOWNLOAD_URL} ${DOWNLOAD_DEST}
       EXPECTED_MD5 ${checksum}
       SHOW_PROGRESS)

  # -- UNTAR -- 

  # Define the directory to untar into
  set(UNTAR_DEST "${CMAKE_BINARY_DIR}/test_data/${REPO_VERSION}")

  # Only untar if the CHECK_PATH does not exist
  if(NOT EXISTS ${UNTAR_DEST}/})
    execute_process(COMMAND tar -xzf ${DOWNLOAD_DEST} -C ${UNTAR_DEST}
                    RESULT_VARIABLE result
                    OUTPUT_QUIET ERROR_QUIET)
    if(NOT result EQUAL 0)
      message(FATAL_ERROR "Failed to untar the file.")
    endif()
  else()
    message(STATUS "Files have already been untarred. Skipping.")
  endif()
=======
  message(STATUS "use LOCAL_PATH_JEDI_TESTFILES: ${CRTM_COEFFS_PATH}")
  message("Using existing local fix directory instead of downloading.")
  set( CRTM_COEFFS_BRANCH "" )

else() # Download CRTM coefficients
	set( CRTM_COEFFS_BRANCH_PREFIX "crtm" )  #preserves the structure of the paths that have been used in jedi previously vs the local path above
  set( CRTM_COEFFS_BRANCH "3.1.0_skylab_7.0" ) #this version is the CRTM version, not the jedi / skylab version (again, following prior installations -- I'm not tied to this in any way)
	# it is my intention is to not have any difference between jedi/ufo versions of CRTM and stand-alond versions of CRTM -- they should both work "out of the box"
  set( CRTM_COEFFS_PATH ${CMAKE_BINARY_DIR}/test_data/${REPO_VERSION})   #this is where the symlinks point to binary files for the testinput/* directory after ecbuild.
  file(MAKE_DIRECTORY ${CRTM_COEFFS_PATH})

  set( ECBUILD_DOWNLOAD_BASE_URL https://bin.ssec.wisc.edu/pub/s4/CRTM )
  message(STATUS "download CRTM coeffs files from: ${ECBUILD_DOWNLOAD_BASE_URL}/file to ${CRTM_COEFFS_PATH}")
  ecbuild_get_test_multidata( TARGET   get_crtm_coeffs
                              NAMES    crtm_coefficients_${CRTM_COEFFS_BRANCH}.tar.gz:29a9b6a77096006cc76dbbb9c9569b75
                              DIRNAME  file
                              DIRLOCAL ${CRTM_COEFFS_PATH}
                              EXTRACT )
endif()
>>>>>>> a602b4a0


endif()

# Create list of sensor ids for testing
list( APPEND Simple_Sensor_Ids
        atms_n21
        cris-fsr_n21
        v.abi_g18
				atms_npp
        cris399_npp
        v.abi_gr
				abi_g18
        modis_aqua
)

list( APPEND ScatteringSwitch_Sensor_Ids
        atms_n21
        cris-fsr_n21
        v.abi_g18
				atms_npp
        cris399_npp
        v.abi_gr
				abi_g18
        modis_aqua
)

list( APPEND SOI_Sensor_Ids
        atms_n21
        cris-fsr_n21
        v.abi_g18	
        atms_npp
        cris399_npp
        v.abi_gr
				abi_g18
        modis_aqua
)

list( APPEND VerticalCoordinates_Sensor_Ids
        atms_n21
        cris-fsr_n21
        v.abi_g18	
        atms_npp
        cris399_npp
        v.abi_gr
				abi_g18
        modis_aqua
)

list( APPEND SSU_Sensor_Ids
        ssu_n06
        ssu_n14
)

list( APPEND ClearSky_Sensor_Ids
        atms_n21
        cris-fsr_n21
        v.abi_g18
        atms_npp
        cris399_npp
        v.abi_gr
				abi_g18
        modis_aqua
)

# Create list of sensor ids for testing
list( APPEND AOD_Sensor_Ids
	cris-fsr_n21
	v.abi_g18
        cris399_npp
        v.abi_gr
	abi_g18
        airs_aqua
)

# Create list of sensor ids for testing
list( APPEND Zeeman_Sensor_Ids
      ssmis_f20
      ssmis_f19
      ssmis_f18
      ssmis_f17
      ssmis_f16
)


list( APPEND ChannelSubset_Sensor_Ids
      iasi_metop-b
)

list( APPEND Aircraft_Sensor_Ids
      cris-fsr_n21
      crisB1_npp
)

list( APPEND OMPoverChannels_Sensor_Ids
        atms_n21
)

list (APPEND common_tests
     Simple
     AOD
     Zeeman
     ChannelSubset
     ClearSky
     Aircraft
     ScatteringSwitch
     SOI
     SSU
     VerticalCoordinates
)

list (APPEND omp_tests
     OMPoverChannels
)


list (APPEND regression_types
     forward
     k_matrix
)

list (APPEND TLAD_types
     adjoint
     tangent_linear
)

list (APPEND TLAD_tests
     Simple
     ClearSky
)


#####################################################################



add_executable(test_check_crtm mains/application/check_crtm.F90)
target_link_libraries(test_check_crtm PRIVATE crtm)
add_test(NAME test_check_crtm 
         COMMAND test_check_crtm)
set_tests_properties(test_check_crtm PROPERTIES ENVIRONMENT "OMP_NUM_THREADS=$ENV{OMP_NUM_THREADS}")

add_executable(test_check_crtm_random  mains/application/check_crtm_random_profiles.F90)
target_link_libraries(test_check_crtm_random PRIVATE crtm)
add_test(NAME test_check_crtm_random
         COMMAND test_check_crtm_random)
set_tests_properties(test_check_crtm_random PROPERTIES ENVIRONMENT "OMP_NUM_THREADS=$ENV{OMP_NUM_THREADS}")


add_executable(Unit_TL_TEST mains/unit/Unit_Test/test_TL.f90)
target_link_libraries(Unit_TL_TEST PRIVATE crtm)
add_test(NAME test_Unit_TL_TEST
         COMMAND $<TARGET_FILE:Unit_TL_TEST>)
set_tests_properties(test_Unit_TL_TEST PROPERTIES ENVIRONMENT "OMP_NUM_THREADS=$ENV{OMP_NUM_THREADS}")


add_executable(SpcCoeff_Inspect mains/application/SpcCoeff_Inspect.f90)
target_link_libraries(SpcCoeff_Inspect PRIVATE crtm)
add_test(NAME run_SpcCoeff_Inspect
         COMMAND $<TARGET_FILE:SpcCoeff_Inspect> "testinput/atms_n21.SpcCoeff.bin")
set_tests_properties(run_SpcCoeff_Inspect PROPERTIES ENVIRONMENT "OMP_NUM_THREADS=$ENV{OMP_NUM_THREADS}")

#---------------------------------------------------------------------------------
#unit tests

#first upper level Unit_Test

#(PS) SpcCoeff Version 3 I/O test
add_executable(Spc_IO mains/unit/input_output/test_SpcCoeff/test_spc_io.f90)
target_link_libraries(Spc_IO PRIVATE crtm)
add_test(NAME test_Spc_IO
         COMMAND $<TARGET_FILE:Spc_IO>)
set_tests_properties(test_Spc_IO PROPERTIES ENVIRONMENT "OMP_NUM_THREADS=$ENV{OMP_NUM_THREADS}")

#(PS) SpcCoeff netCDF I/O test
add_executable(Spc_IO_NC mains/unit/input_output/test_SpcCoeff_NC/test_spc_io_nc.f90)
target_link_libraries(Spc_IO_NC PRIVATE crtm)
add_test(NAME test_Spc_IO_NC
         COMMAND $<TARGET_FILE:Spc_IO_NC>)
set_tests_properties(test_Spc_IO_NC PROPERTIES ENVIRONMENT "OMP_NUM_THREADS=$ENV{OMP_NUM_THREADS}")

#(PS) TauCoeff netCDF I/O test
add_executable(TauCoeff_IO_NC mains/unit/input_output/test_TauCoeff_NC/test_taucoeff_io_nc.f90)
target_link_libraries(TauCoeff_IO_NC PRIVATE crtm)
add_test(NAME test_TauCoeff_IO_NC
         COMMAND $<TARGET_FILE:TauCoeff_IO_NC>)
set_tests_properties(test_TauCoeff_IO_NC PROPERTIES ENVIRONMENT "OMP_NUM_THREADS=$ENV{OMP_NUM_THREADS}")

#(CD) AerosolCoeff I/O test
add_executable(AerosolCoeff_IO mains/unit/input_output/test_AerosolCoeff/test_aerosol_coeff_io.f90)
target_link_libraries(AerosolCoeff_IO PRIVATE crtm)
add_test(NAME test_AerosolCoeff_IO
         COMMAND $<TARGET_FILE:AerosolCoeff_IO>)
set_tests_properties(test_AerosolCoeff_IO PROPERTIES ENVIRONMENT "OMP_NUM_THREADS=$ENV{OMP_NUM_THREADS}")

#(CD) AerosolCoeff netCDF I/O test
add_executable(AerosolCoeff_IO_NC mains/unit/input_output/test_AerosolCoeff_NC/test_aerosol_coeff_io_nc.f90)
target_link_libraries(AerosolCoeff_IO_NC PRIVATE crtm)
add_test(NAME test_AerosolCoeff_IO_NC
         COMMAND $<TARGET_FILE:AerosolCoeff_IO_NC>)
set_tests_properties(test_AerosolCoeff_IO_NC PROPERTIES ENVIRONMENT "OMP_NUM_THREADS=$ENV{OMP_NUM_THREADS}")

#(CD) CloudCoeff Binary I/O test
add_executable(CloudCoeff_IO mains/unit/input_output/test_CloudCoeff/test_cloud_coeff_io.f90)
target_link_libraries(CloudCoeff_IO PRIVATE crtm)
add_test(NAME test_CloudCoeff_IO
         COMMAND $<TARGET_FILE:CloudCoeff_IO>)
set_tests_properties(test_CloudCoeff_IO PROPERTIES ENVIRONMENT "OMP_NUM_THREADS=$ENV{OMP_NUM_THREADS}")

#(CD) CloudCoeff netCDF I/O test
add_executable(CloudCoeff_IO_NC mains/unit/input_output/test_CloudCoeff_NC/test_cloud_coeff_io_nc.f90)
target_link_libraries(CloudCoeff_IO_NC PRIVATE crtm)
add_test(NAME test_CloudCoeff_IO_NC
         COMMAND $<TARGET_FILE:CloudCoeff_IO_NC>)
set_tests_properties(test_CloudCoeff_IO_NC PROPERTIES ENVIRONMENT "OMP_NUM_THREADS=$ENV{OMP_NUM_THREADS}")

#(PS) Hypsometric Equation test
add_executable(hypsometric_eq mains/unit/Unit_Test/test_Hypsometric.f90)
target_link_libraries(hypsometric_eq PRIVATE crtm)
add_test(NAME test_hypsometric_eq
         COMMAND $<TARGET_FILE:hypsometric_eq>)
set_tests_properties(test_hypsometric_eq PROPERTIES ENVIRONMENT "OMP_NUM_THREADS=$ENV{OMP_NUM_THREADS}")

#=================================================================================
#forward and k_matrix regression tests
foreach(regtype IN LISTS regression_types)
  string(COMPARE EQUAL ${regtype} "k_matrix" isregtype)
  foreach(testtype IN LISTS common_tests)
    string(COMPARE EQUAL ${testtype} "Aircraft" istesttype)
    if (isregtype AND istesttype)
       continue() #skip Aircraft type for k_Matrix
    endif()

    add_executable(test_${regtype}_test_${testtype} mains/regression/${regtype}/test_${testtype}/test_${testtype}.f90)
    target_link_libraries(test_${regtype}_test_${testtype} PRIVATE crtm)

    foreach(sensor_id IN LISTS ${testtype}_Sensor_Ids)
        add_test(NAME test_${regtype}_${testtype}_${sensor_id}
                 COMMAND $<TARGET_FILE:test_${regtype}_test_${testtype}> "${sensor_id}")
        set_tests_properties(test_${regtype}_${testtype}_${sensor_id} PROPERTIES ENVIRONMENT "OMP_NUM_THREADS=$ENV{OMP_NUM_THREADS}")
    endforeach()
  endforeach()
endforeach()

#---------------------------------------------------------------------------------
#TLAD Regression tests
foreach(regtype IN LISTS TLAD_types)
  foreach(testtype IN LISTS TLAD_tests)
    add_executable(test_${regtype}_test_${testtype} mains/regression/${regtype}/test_${testtype}/test_${testtype}.f90)
    target_link_libraries(test_${regtype}_test_${testtype} PRIVATE crtm)

    foreach(sensor_id IN LISTS ${testtype}_Sensor_Ids)
        add_test(NAME test_${regtype}_${testtype}_${sensor_id}
                 COMMAND $<TARGET_FILE:test_${regtype}_test_${testtype}> "${sensor_id}")
        set_tests_properties(test_${regtype}_${testtype}_${sensor_id} PROPERTIES ENVIRONMENT "OMP_NUM_THREADS=$ENV{OMP_NUM_THREADS}")
    endforeach()
  endforeach()
endforeach()

#=================================================================================
#OpenMP regression tests
foreach(regtype IN LISTS regression_types)
  string(COMPARE EQUAL ${regtype} "k_matrix" isregtype)
  if (isregtype)
    continue() #skip all k_matrix tests
  endif()
  foreach(testtype IN LISTS omp_tests)
    add_executable(test_${regtype}_test_${testtype} mains/regression/${regtype}/test_${testtype}/test_${testtype}.F90)
    target_link_libraries(test_${regtype}_test_${testtype} PRIVATE crtm)

    foreach(sensor_id IN LISTS ${testtype}_Sensor_Ids)
        add_test(NAME test_${regtype}_${testtype}_${sensor_id}
                 COMMAND $<TARGET_FILE:test_${regtype}_test_${testtype}> "${sensor_id}")
        set_tests_properties(test_${regtype}_${testtype}_${sensor_id} PROPERTIES ENVIRONMENT "OMP_NUM_THREADS=$ENV{OMP_NUM_THREADS}")
    endforeach()
  endforeach()
endforeach()


#---------------------------------------------------------------------------------
# Active sensor module AD/TL test
ecbuild_add_executable (
    TARGET "test_Active_Sensor"
    SOURCES mains/unit/Unit_Test/test_active_sensor.f90
    LIBS crtm
    NOINSTALL
    )

ecbuild_add_test(
    TARGET "test_Active_Sensor"
    COMMAND "test_Active_Sensor"
    OMP $ENV{OMP_NUM_THREADS}
    )

ecbuild_add_executable (
    TARGET "test_AD_Active_Sensor"
    SOURCES mains/unit/Unit_Test/test_AD_Active_Sensor.f90
    LIBS crtm
    NOINSTALL
    )

ecbuild_add_test(
    TARGET "test_AD_Active_Sensor"
    COMMAND "test_AD_Active_Sensor"
    OMP $ENV{OMP_NUM_THREADS}
    )

ecbuild_add_executable (
    TARGET "test_TL_convergence_active_sensor"
    SOURCES mains/unit/Unit_Test/test_TL_convergence_active_sensor.f90
    LIBS crtm
    NOINSTALL
    )

ecbuild_add_test(
    TARGET "test_TL_convergence_active_sensor"
    COMMAND "test_TL_convergence_active_sensor"
    OMP $ENV{OMP_NUM_THREADS}
    )


#####################################################################
# Files for CRTM tests
#####################################################################

list( APPEND crtm_test_input
AerosolCoeff/Little_Endian/AerosolCoeff.bin
AerosolCoeff/netCDF/AerosolCoeff.nc4
CloudCoeff/Little_Endian/CloudCoeff.bin
CloudCoeff/netCDF/CloudCoeff.nc4
CloudCoeff/netCDF/CloudCoeff_DDA_ARTS.nc4
CloudCoeff/netCDF/CloudCoeff_DDA_Moradi_2022.nc4
EmisCoeff/MW_Water/Little_Endian/FASTEM6.MWwater.EmisCoeff.bin
EmisCoeff/IR_Ice/SEcategory/Little_Endian/NPOESS.IRice.EmisCoeff.bin
EmisCoeff/IR_Ice/SEcategory/netCDF/NPOESS.IRice.EmisCoeff.nc4
EmisCoeff/IR_Land/SEcategory/Little_Endian/NPOESS.IRland.EmisCoeff.bin
EmisCoeff/IR_Land/SEcategory/netCDF/NPOESS.IRland.EmisCoeff.nc4
EmisCoeff/IR_Snow/SEcategory/Little_Endian/NPOESS.IRsnow.EmisCoeff.bin
EmisCoeff/IR_Snow/SEcategory/netCDF/NPOESS.IRsnow.EmisCoeff.nc4
EmisCoeff/IR_Snow/Nalli/Little_Endian/Nalli.IRsnow.EmisCoeff.bin
EmisCoeff/IR_Snow/Nalli/netCDF/Nalli.IRsnow.EmisCoeff.nc4
EmisCoeff/IR_Snow/Nalli/netCDF/Nalli2.IRsnow.EmisCoeff.nc4
EmisCoeff/VIS_Ice/SEcategory/Little_Endian/NPOESS.VISice.EmisCoeff.bin
EmisCoeff/VIS_Ice/SEcategory/netCDF/NPOESS.VISice.EmisCoeff.nc4
EmisCoeff/VIS_Land/SEcategory/Little_Endian/NPOESS.VISland.EmisCoeff.bin
EmisCoeff/VIS_Land/SEcategory/netCDF/NPOESS.VISland.EmisCoeff.nc4
EmisCoeff/VIS_Snow/SEcategory/Little_Endian/NPOESS.VISsnow.EmisCoeff.bin
EmisCoeff/VIS_Snow/SEcategory/netCDF/NPOESS.VISsnow.EmisCoeff.nc4
EmisCoeff/VIS_Water/SEcategory/Little_Endian/NPOESS.VISwater.EmisCoeff.bin
EmisCoeff/VIS_Water/SEcategory/netCDF/NPOESS.VISwater.EmisCoeff.nc4
EmisCoeff/IR_Water/Little_Endian/Nalli.IRwater.EmisCoeff.bin
EmisCoeff/IR_Water/Little_Endian/Nalli2.IRwater.EmisCoeff.bin
EmisCoeff/IR_Water/netCDF/Nalli.IRwater.EmisCoeff.nc4
EmisCoeff/IR_Water/netCDF/Nalli2.IRwater.EmisCoeff.nc4
EmisCoeff/IR_Land/SEcategory/Little_Endian/USGS.IRland.EmisCoeff.bin
EmisCoeff/VIS_Land/SEcategory/Little_Endian/USGS.VISland.EmisCoeff.bin
SpcCoeff/Little_Endian/hirs4_metop-a.SpcCoeff.bin
TauCoeff/ODPS/Little_Endian/hirs4_metop-a.TauCoeff.bin
SpcCoeff/Little_Endian/amsua_n19.SpcCoeff.bin
TauCoeff/ODPS/Little_Endian/amsua_n19.TauCoeff.bin
SpcCoeff/Little_Endian/amsua_metop-a.SpcCoeff.bin
TauCoeff/ODPS/Little_Endian/amsua_metop-a.TauCoeff.bin
SpcCoeff/netCDF/amsua_aqua.SpcCoeff.nc
TauCoeff/ODPS/netCDF/amsua_aqua.TauCoeff.nc
SpcCoeff/Little_Endian/gmi_gpm.SpcCoeff.bin
TauCoeff/ODPS/Little_Endian/gmi_gpm.TauCoeff.bin
SpcCoeff/Little_Endian/seviri_m08.SpcCoeff.bin
TauCoeff/ODAS/Little_Endian/seviri_m08.TauCoeff.bin
SpcCoeff/Little_Endian/cris-fsr_n21.SpcCoeff.bin
TauCoeff/ODPS/Little_Endian/cris-fsr_n21.TauCoeff.bin
SpcCoeff/Little_Endian/cris-fsr_npp.SpcCoeff.bin
TauCoeff/ODPS/Little_Endian/cris-fsr_npp.TauCoeff.bin
SpcCoeff/Little_Endian/iasi_metop-a.SpcCoeff.bin
TauCoeff/ODPS/Little_Endian/iasi_metop-a.TauCoeff.bin
SpcCoeff/Little_Endian/iasi_metop-b.SpcCoeff.bin
TauCoeff/ODPS/Little_Endian/iasi_metop-b.TauCoeff.bin
SpcCoeff/Little_Endian/mhs_n19.SpcCoeff.bin
TauCoeff/ODPS/Little_Endian/mhs_n19.TauCoeff.bin
SpcCoeff/Little_Endian/sndrD1_g15.SpcCoeff.bin
TauCoeff/ODPS/Little_Endian/sndrD1_g15.TauCoeff.bin
SpcCoeff/Little_Endian/sndrD2_g15.SpcCoeff.bin
TauCoeff/ODPS/Little_Endian/sndrD2_g15.TauCoeff.bin
SpcCoeff/Little_Endian/sndrD3_g15.SpcCoeff.bin
TauCoeff/ODPS/Little_Endian/sndrD3_g15.TauCoeff.bin
SpcCoeff/Little_Endian/sndrD4_g15.SpcCoeff.bin
TauCoeff/ODPS/Little_Endian/sndrD4_g15.TauCoeff.bin
SpcCoeff/Little_Endian/airs_aqua.SpcCoeff.bin
TauCoeff/ODPS/Little_Endian/airs_aqua.TauCoeff.bin
SpcCoeff/Little_Endian/modis_aqua.SpcCoeff.bin
TauCoeff/ODPS/Little_Endian/modis_aqua.TauCoeff.bin
SpcCoeff/Little_Endian/cris-fsr_n21.SpcCoeff.bin
TauCoeff/ODPS/Little_Endian/cris-fsr_n21.TauCoeff.bin
SpcCoeff/Little_Endian/atms_n21.SpcCoeff.bin
TauCoeff/ODPS/Little_Endian/atms_n21.TauCoeff.bin
SpcCoeff/Little_Endian/v.viirs-m_j2.SpcCoeff.bin
TauCoeff/ODPS/Little_Endian/v.viirs-m_j2.TauCoeff.bin
SpcCoeff/Little_Endian/v.abi_g18.SpcCoeff.bin
TauCoeff/ODAS/Little_Endian/v.abi_g18.TauCoeff.bin
SpcCoeff/Little_Endian/abi_g18.SpcCoeff.bin
TauCoeff/ODPS/Little_Endian/abi_g18.TauCoeff.bin
SpcCoeff/Little_Endian/cris399_npp.SpcCoeff.bin
TauCoeff/ODPS/Little_Endian/cris399_npp.TauCoeff.bin
SpcCoeff/Little_Endian/crisB1_npp.SpcCoeff.bin
TauCoeff/ODPS/Little_Endian/crisB1_npp.TauCoeff.bin
SpcCoeff/Little_Endian/atms_npp.SpcCoeff.bin
TauCoeff/ODPS/Little_Endian/atms_npp.TauCoeff.bin
SpcCoeff/Little_Endian/v.viirs-m_npp.SpcCoeff.bin
TauCoeff/ODAS/Little_Endian/v.viirs-m_npp.TauCoeff.bin
SpcCoeff/Little_Endian/v.abi_gr.SpcCoeff.bin
TauCoeff/ODAS/Little_Endian/v.abi_gr.TauCoeff.bin
TauCoeff/ODPS/Little_Endian/zssmis_f20.TauCoeff.bin
TauCoeff/ODPS/Little_Endian/zssmis_f19.TauCoeff.bin
TauCoeff/ODPS/Little_Endian/zssmis_f18.TauCoeff.bin
TauCoeff/ODPS/Little_Endian/zssmis_f17.TauCoeff.bin
TauCoeff/ODPS/Little_Endian/zssmis_f16.TauCoeff.bin
TauCoeff/ODPS/Little_Endian/ssmis_f20.TauCoeff.bin
TauCoeff/ODPS/Little_Endian/ssmis_f19.TauCoeff.bin
TauCoeff/ODPS/Little_Endian/ssmis_f18.TauCoeff.bin
TauCoeff/ODPS/Little_Endian/ssmis_f17.TauCoeff.bin
TauCoeff/ODPS/Little_Endian/ssmis_f16.TauCoeff.bin
SpcCoeff/Little_Endian/ssmis_f20.SpcCoeff.bin
SpcCoeff/Little_Endian/ssmis_f18.SpcCoeff.bin
SpcCoeff/Little_Endian/ssmis_f19.SpcCoeff.bin
SpcCoeff/Little_Endian/ssmis_f16.SpcCoeff.bin
SpcCoeff/Little_Endian/ssmis_f17.SpcCoeff.bin
TauCoeff/ODPS/Little_Endian/ssu_n06.TauCoeff.bin
TauCoeff/ODPS/Little_Endian/ssu_n07.TauCoeff.bin
TauCoeff/ODPS/Little_Endian/ssu_n08.TauCoeff.bin
TauCoeff/ODPS/Little_Endian/ssu_n09.TauCoeff.bin
TauCoeff/ODPS/Little_Endian/ssu_n11.TauCoeff.bin
TauCoeff/ODPS/Little_Endian/ssu_n14.TauCoeff.bin
SpcCoeff/Little_Endian/ssu_n06.SpcCoeff.bin
SpcCoeff/Little_Endian/ssu_n07.SpcCoeff.bin
SpcCoeff/Little_Endian/ssu_n08.SpcCoeff.bin
SpcCoeff/Little_Endian/ssu_n09.SpcCoeff.bin
SpcCoeff/Little_Endian/ssu_n11.SpcCoeff.bin
SpcCoeff/Little_Endian/ssu_n14.SpcCoeff.bin
)

# Symlink all CRTM files
# Version 3
CREATE_SYMLINK_FILENAME( ${CRTM_COEFFS_PATH}/${CRTM_COEFFS_BRANCH_PREFIX}/${CRTM_COEFFS_BRANCH}
                         ${CMAKE_CURRENT_BINARY_DIR}/testinput
                         ${crtm_test_input} )<|MERGE_RESOLUTION|>--- conflicted
+++ resolved
@@ -50,26 +50,30 @@
     set(CRTM_TEST_ROOT ${CMAKE_CURRENT_SOURCE_DIR})
 endif()
 
-<<<<<<< HEAD
-set( CRTM_COEFFS_BRANCH "3.0.1" )
-=======
-
->>>>>>> a602b4a0
+
 
 # If local path to testfiles is defined don't download
 IF(EXISTS  ${CMAKE_SOURCE_DIR}/fix)
   set( CRTM_COEFFS_PATH ${CMAKE_SOURCE_DIR}/fix )
-<<<<<<< HEAD
-  message(STATUS "Use CRTM_COEFFS_PATH: ${CRTM_COEFFS_PATH}")
-  message(STATUS "Using existing local fix/ directory instead of downloading.")
-
-else()
-  # Download CRTM coefficients
-  set( CRTM_COEFFS_PATH ${CMAKE_BINARY_DIR}/test_data/${REPO_VERSION})
+  message(STATUS "use LOCAL_PATH_JEDI_TESTFILES: ${CRTM_COEFFS_PATH}")
+  message("Using existing local fix directory instead of downloading.")
+  set( CRTM_COEFFS_BRANCH "" )
+
+else() # Download CRTM coefficients
+	set( CRTM_COEFFS_BRANCH_PREFIX "crtm" )  #preserves the structure of the paths that have been used in jedi previously vs the local path above
+  set( CRTM_COEFFS_BRANCH "3.1.0_skylab_7.0" ) #this version is the CRTM version, not the jedi / skylab version (again, following prior installations -- I'm not tied to this in any way)
+	# it is my intention is to not have any difference between jedi/ufo versions of CRTM and stand-alond versions of CRTM -- they should both work "out of the box"
+  set( CRTM_COEFFS_PATH ${CMAKE_BINARY_DIR}/test_data/${REPO_VERSION})   #this is where the symlinks point to binary files for the testinput/* directory after ecbuild.
   file(MAKE_DIRECTORY ${CRTM_COEFFS_PATH})
 
-	set( CRTM_COEFFS_BRANCH_PREFIX "crtm" )  
-  set( CRTM_COEFFS_BRANCH "3.0.1_skylab_6.0" ) 
+  set( ECBUILD_DOWNLOAD_BASE_URL https://bin.ssec.wisc.edu/pub/s4/CRTM )
+  message(STATUS "download CRTM coeffs files from: ${ECBUILD_DOWNLOAD_BASE_URL}/file to ${CRTM_COEFFS_PATH}")
+  ecbuild_get_test_multidata( TARGET   get_crtm_coeffs
+                              NAMES    crtm_coefficients_${CRTM_COEFFS_BRANCH}.tar.gz:29a9b6a77096006cc76dbbb9c9569b75
+                              DIRNAME  file
+                              DIRLOCAL ${CRTM_COEFFS_PATH}
+                              EXTRACT )
+endif()
 
 #  set( DOWNLOAD_BASE_URL "https://bin.ssec.wisc.edu/pub/s4/CRTM/file")
 #
@@ -132,27 +136,6 @@
   else()
     message(STATUS "Files have already been untarred. Skipping.")
   endif()
-=======
-  message(STATUS "use LOCAL_PATH_JEDI_TESTFILES: ${CRTM_COEFFS_PATH}")
-  message("Using existing local fix directory instead of downloading.")
-  set( CRTM_COEFFS_BRANCH "" )
-
-else() # Download CRTM coefficients
-	set( CRTM_COEFFS_BRANCH_PREFIX "crtm" )  #preserves the structure of the paths that have been used in jedi previously vs the local path above
-  set( CRTM_COEFFS_BRANCH "3.1.0_skylab_7.0" ) #this version is the CRTM version, not the jedi / skylab version (again, following prior installations -- I'm not tied to this in any way)
-	# it is my intention is to not have any difference between jedi/ufo versions of CRTM and stand-alond versions of CRTM -- they should both work "out of the box"
-  set( CRTM_COEFFS_PATH ${CMAKE_BINARY_DIR}/test_data/${REPO_VERSION})   #this is where the symlinks point to binary files for the testinput/* directory after ecbuild.
-  file(MAKE_DIRECTORY ${CRTM_COEFFS_PATH})
-
-  set( ECBUILD_DOWNLOAD_BASE_URL https://bin.ssec.wisc.edu/pub/s4/CRTM )
-  message(STATUS "download CRTM coeffs files from: ${ECBUILD_DOWNLOAD_BASE_URL}/file to ${CRTM_COEFFS_PATH}")
-  ecbuild_get_test_multidata( TARGET   get_crtm_coeffs
-                              NAMES    crtm_coefficients_${CRTM_COEFFS_BRANCH}.tar.gz:29a9b6a77096006cc76dbbb9c9569b75
-                              DIRNAME  file
-                              DIRLOCAL ${CRTM_COEFFS_PATH}
-                              EXTRACT )
-endif()
->>>>>>> a602b4a0
 
 
 endif()
