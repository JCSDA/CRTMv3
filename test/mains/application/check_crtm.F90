--- conflicted
+++ resolved
@@ -181,10 +181,6 @@
     CloudCoeff_Format   = 'netCDF'
     CloudCoeff_File     = 'CloudCoeff.'//TRIM(Cloud_Scheme)//'nc4'
   END IF
-<<<<<<< HEAD
-
-=======
->>>>>>> d15810f5
 
   WRITE( *,'(/5x,"Initializing the CRTM...")' )
   err_stat = CRTM_Init( SENSOR_ID, &
