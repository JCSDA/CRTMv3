!-------------------------------------------------------
!
! Description:
!	Simple test program to inspect the CRTM AerosolCoeff
!	files.
!
!	Date: 2018-08-14	Author: P. Stegmann
!
! MODIFICATION HISTORY:
! =====================
!
! Author:           Date:          Description:
! =======           =====          ============
! Patrick Stegmann  2021-02-05     Refactored as a CRTM
!                                  unit test.
! Cheng Dang        2021-07-28     Modified for Aerosol
!                                  Coeff look-up table
!-------------------------------------------------------

PROGRAM test_aerosol_coeff_io

  ! ====================================================
  ! **** ENVIRONMENT SETUP FOR RTM USAGE ****
  !

  ! Module usage
  USE UnitTest_Define, ONLY: UnitTest_type,   &
                             UnitTest_Init,   &
                             UnitTest_Setup,  &
                             UnitTest_Assert, &
                             UnitTest_Passed
  !USE AerosolCoeff_Define, ONLY: AerosolCoeff_type
  USE CRTM_AerosolCoeff
  USE Message_Handler, ONLY: SUCCESS, Display_Message

  ! Disable all implicit typing
  IMPLICIT NONE

  ! Data dictionary:
  !TYPE(AerosolCoeff_type) :: aero_coeff
  CHARACTER(2000)         :: info
  CHARACTER(*), PARAMETER :: Aerosol_Model = 'CRTM'
  CHARACTER(*), PARAMETER :: AerosolCoeff_File = 'AerosolCoeff.bin'
  CHARACTER(*), PARAMETER :: File_Path = './testinput/'
  LOGICAL,      PARAMETER :: netCDF = .FALSE.
  LOGICAL,      PARAMETER :: Quiet = .TRUE.
  LOGICAL,      PARAMETER :: netCDF = .FALSE.
  INTEGER                 :: err_stat
  TYPE(UnitTest_type)     :: ioTest
  LOGICAL                 :: testPassed
  CHARACTER(*), PARAMETER :: Program_Name = 'Test_Aerosol_Coeff_IO'

  ! Initialize Unit test:
  CALL UnitTest_Init(ioTest, .TRUE.)
  CALL UnitTest_Setup(ioTest, 'Aerosol_Coeff_IO_Test', Program_Name, .TRUE.)

  ! Greeting:
  WRITE(*,*) 'HELLO, THIS IS A TEST CODE TO INSPECT AerosolCoeff files.'
  WRITE(*,*) 'test_aerosol_coeff_io', 'The following aerosol scheme is investigated: ', Aerosol_Model
  ! Load the aerosol coefficient look-up table:
  err_stat = 3
  err_stat = CRTM_AerosolCoeff_Load( &
                Aerosol_Model              , &
                AerosolCoeff_File          , &
                File_Path                  , &
                netCDF            = netCDF , &
<<<<<<< HEAD
                Quiet             = Quiet    ) 
=======
                Quiet             = Quiet    )
>>>>>>> 77d38fd2
  CALL UnitTest_Assert(ioTest, (err_stat==SUCCESS) )
  testPassed = UnitTest_Passed(ioTest)

  IF ( err_stat /= SUCCESS ) THEN
    CALL Display_Message( 'CRTM_Load_Aerosol_Coeff' ,'Error loading AerosolCoeff data', err_stat )
    STOP 1
  END IF
  STOP 0

END PROGRAM test_aerosol_coeff_io<|MERGE_RESOLUTION|>--- conflicted
+++ resolved
@@ -44,7 +44,6 @@
   CHARACTER(*), PARAMETER :: File_Path = './testinput/'
   LOGICAL,      PARAMETER :: netCDF = .FALSE.
   LOGICAL,      PARAMETER :: Quiet = .TRUE.
-  LOGICAL,      PARAMETER :: netCDF = .FALSE.
   INTEGER                 :: err_stat
   TYPE(UnitTest_type)     :: ioTest
   LOGICAL                 :: testPassed
@@ -64,11 +63,7 @@
                 AerosolCoeff_File          , &
                 File_Path                  , &
                 netCDF            = netCDF , &
-<<<<<<< HEAD
-                Quiet             = Quiet    ) 
-=======
                 Quiet             = Quiet    )
->>>>>>> 77d38fd2
   CALL UnitTest_Assert(ioTest, (err_stat==SUCCESS) )
   testPassed = UnitTest_Passed(ioTest)
 
