--- conflicted
+++ resolved
@@ -4,11 +4,6 @@
 
 cmake_minimum_required( VERSION 3.12 )
 project( crtm VERSION 3.0.0 LANGUAGES Fortran )
-<<<<<<< HEAD
-
-option(OPENMP "Build crtm with OpenMP support" ON)
-=======
->>>>>>> e9f28893
 
 ## Ecbuild integration
 find_package( ecbuild QUIET )
