--- conflicted
+++ resolved
@@ -2,11 +2,7 @@
 # Copyright and License: see LICENSE
 
 cmake_minimum_required( VERSION 3.12 )
-<<<<<<< HEAD
-project( crtm VERSION 3.0.1 LANGUAGES Fortran )
-=======
 project( crtm VERSION 3.1.0 LANGUAGES Fortran )
->>>>>>> a602b4a0
 
 option(OPENMP "Build crtm with OpenMP support" ON)
 
